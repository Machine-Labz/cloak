--- conflicted
+++ resolved
@@ -4,13 +4,9 @@
     "packages/zk-guest-sp1/guest",
     "packages/zk-guest-sp1/host",
     "programs/shield-pool",
-<<<<<<< HEAD
-    "tooling/test",
-=======
     "services/indexer",
     "services/relay",
     "test_complete_flow_rust",
->>>>>>> 29882bd8
 ]
 resolver = "2"
 

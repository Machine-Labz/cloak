use anyhow::Result;
use base64;
use hex;
use rand;
use serde::{Deserialize, Serialize};
use solana_client::rpc_client::RpcClient;
use solana_sdk::{pubkey::Pubkey, signature::Keypair, signer::Signer, transaction::Transaction};
<<<<<<< HEAD
=======
use std::str::FromStr;
>>>>>>> 70d43834
use test_complete_flow_rust::shared::{
    check_cluster_health, ensure_user_funding, load_keypair, print_config, validate_config,
    MerkleProof, TestConfig, SOL_TO_LAMPORTS,
};

#[derive(Debug, Serialize, Deserialize)]
struct DepositRequest {
    leaf_commit: String,
    encrypted_output: String,
    tx_signature: Option<String>,
    slot: Option<i64>,
}

#[derive(Debug, Serialize, Deserialize)]
struct MerkleRootResponse {
    root: String,
}

#[tokio::main]
async fn main() -> Result<()> {
    let start_time = std::time::Instant::now();

    println!("🚀 CLOAK PRIVACY PROTOCOL - LOCALNET TEST");
    println!("==========================================\n");

    let config = TestConfig::localnet();
    print_config(&config);

    // Validate configuration
    validate_config(&config)
        .map_err(|e| anyhow::anyhow!("Configuration validation failed: {}", e))?;

    // Check cluster health
    check_cluster_health(&config.rpc_url)?;

    // Load keypairs
    let user_keypair = load_keypair(&config.user_keypair_path)?;
    let recipient_keypair = load_keypair(&config.recipient_keypair_path)?;
    let admin_keypair = load_keypair("admin-keypair.json")?; // Use admin keypair for admin operations

    println!("\n💰 Checking balances...");
    let client = RpcClient::new(&config.rpc_url);
    let user_balance = client.get_balance(&user_keypair.pubkey())?;
    let admin_balance = client.get_balance(&admin_keypair.pubkey())?;
    let recipient_balance = client.get_balance(&recipient_keypair.pubkey())?;

    println!(
        "   User ({}): {} SOL",
        user_keypair.pubkey(),
        user_balance / SOL_TO_LAMPORTS
    );
    println!(
        "   Admin ({}): {} SOL",
        admin_keypair.pubkey(),
        admin_balance / SOL_TO_LAMPORTS
    );
    println!(
        "   Recipient ({}): {} SOL",
        recipient_keypair.pubkey(),
        recipient_balance / SOL_TO_LAMPORTS
    );

    // Ensure user has sufficient SOL
    ensure_user_funding(&config.rpc_url, &user_keypair, &admin_keypair)?;

    // Deploy program
    println!("\n🚀 Step 0: Deploying Program...");
    let program_id = deploy_program(&client)?;

    // Create program accounts
    println!("\n📋 Step 1: Creating Program Accounts...");
    let accounts = create_program_accounts(&client, &program_id, &admin_keypair)?;

    // Reset indexer database to avoid conflicts
    println!("\n🔄 Step 3: Resetting Indexer Database...");
    reset_indexer_database(&config.indexer_url).await?;

    // Generate test data
    println!("\n🔨 Step 4: Generating Test Data...");
    let mut test_data = generate_test_data(config.amount)?;

    // Deposit to indexer
    println!("\n📥 Step 5: Depositing to Indexer...");
    let leaf_index = deposit_to_indexer(&config.indexer_url, &mut test_data).await?;

    // Create real deposit transaction
    println!("\n💰 Step 6: Creating Real Deposit Transaction...");
    let deposit_signature =
        create_deposit_transaction(&client, &program_id, &accounts, &test_data, &user_keypair)?;

    // Get merkle root and push to program
    println!("\n🌳 Step 7: Getting Merkle Root from Indexer...");
    let merkle_root = get_merkle_root(&config.indexer_url).await?;
    push_root_to_program(
        &client,
        &program_id,
        &accounts,
        &merkle_root,
        &admin_keypair,
    )?;

    // Get merkle proof
    println!("\n🔍 Step 8: Getting Merkle Proof from Indexer...");
    let merkle_proof = get_merkle_proof(&config.indexer_url, leaf_index).await?;

    // Verify merkle path
    println!("\n🔍 Step 9: Verifying Merkle Path...");
    verify_merkle_path(&test_data.commitment, &merkle_proof, &merkle_root)?;

    // Generate SP1 proof
    println!("\n🔐 Step 10: Generating SP1 Proof Inputs...");
    let sp1_inputs =
        generate_sp1_proof_inputs(&test_data, &merkle_proof, &merkle_root, leaf_index)?;

    println!("\n🔨 Step 11: Generating SP1 Proof with Current Data...");
    let sp1_proof = generate_sp1_proof(&sp1_inputs)?;

    // Execute withdraw
    println!("\n💸 Step 12: Executing Withdraw Transaction...");
    let withdraw_signature = execute_withdraw_transaction(
        &client,
        &program_id,
        &accounts,
        &sp1_proof,
        &test_data,
        &recipient_keypair,
        &admin_keypair,
    )?;

    // Success!
    println!("\n🎉 CLOAK PRIVACY PROTOCOL - TEST RESULT");
    println!("=======================================");
    println!("✅ Test completed successfully!");
    println!("\n📊 Transaction Details:");
    println!("   - Deposit: {}", deposit_signature);
    println!("   - Withdraw: {}", withdraw_signature);

    println!("\n🔐 Privacy Protocol Summary:");
    println!("   - Commitment: {}", test_data.commitment);
    println!("   - Merkle root: {}", merkle_root);
    println!("   - Nullifier: {}", test_data.nullifier);

    println!("\n🚀 The Cloak privacy protocol is now fully functional!");
    println!("   - Real Solana transactions ✅");
    println!("   - Real BLAKE3 computation ✅");
    println!("   - Real Merkle tree with 31-level paths ✅");
    println!("   - Real SP1 proof generation ✅");
    println!("   - Real indexer integration ✅");
    println!("   - Production-ready infrastructure ✅");

    println!("\n🔄 Test completed! Running on Solana Localnet...");
    println!("   📋 Network: Solana Localnet ({})", config.rpc_url);
    println!("   📋 Program ID: {}", config.program_id);
    println!("   📋 Indexer Status: Running on {}", config.indexer_url);
    println!("   📋 Database Status: PostgreSQL running in Docker");
    println!("\n   ✅ Test process completed");

    Ok(())
}

// Helper functions (simplified versions of the complex logic)
fn deploy_program(
    client: &RpcClient,
<<<<<<< HEAD
    program_id: &Pubkey,
    program_keypair_path: &str,
) -> Result<String> {
    // Check if program is already deployed
    match client.get_program_accounts(program_id) {
        Ok(accounts) => {
            if !accounts.is_empty() {
                println!("   ✅ Program already deployed under {}", program_id);
                return Ok("already_deployed".to_string());
            }
        }
        Err(_) => {
            // Program doesn't exist, proceed with deployment
        }
    }

    println!("   Building shield pool program...");

=======
) -> Result<Pubkey> {
    println!("   Building shield pool program...");


>>>>>>> 70d43834
    // Build the program
    let build_output = std::process::Command::new("cargo")
        .args([
            "build-sbf",
            "--manifest-path",
            "programs/shield-pool/Cargo.toml",
        ])
        .output()
        .expect("Failed to execute cargo build-sbf");

    if !build_output.status.success() {
        panic!(
            "cargo build-sbf failed: {}",
            String::from_utf8_lossy(&build_output.stderr)
        );
    }

    println!("   ✅ Program built successfully");
<<<<<<< HEAD
=======
    
    // Check if the program account exists but isn't a program
    let account_check = std::process::Command::new("solana")
        .args([
            "account",
            "c1oak6tetxYnNfvXKFkpn1d98FxtK7B68vBQLYQpWKp",
            "--url",
            "http://127.0.0.1:8899",
        ])
        .output();
    
    if let Ok(output) = account_check {
        if output.status.success() {
            let account_info = String::from_utf8_lossy(&output.stdout);
            if account_info.contains("Executable: false") {
                println!("   🔄 Transferring SOL from existing account to close it...");
                let transfer_output = std::process::Command::new("solana")
                    .args([
                        "transfer",
                        "mgfSqUe1qaaUjeEzuLUyDUx5Rk4fkgePB5NtLnS3Vxa",
                        "2",
                        "--from",
                        "c1oak6tetxYnNfvXKFkpn1d98FxtK7B68vBQLYQpWKp",
                        "--url",
                        "http://127.0.0.1:8899",
                    ])
                    .output()
                    .expect("Failed to execute solana transfer");
                
                if !transfer_output.status.success() {
                    println!("   ⚠️  Failed to transfer SOL: {}", String::from_utf8_lossy(&transfer_output.stderr));
                } else {
                    println!("   ✅ Account closed successfully");
                }
            }
        }
    }
    
>>>>>>> 70d43834
    println!("   Deploying program...");

    // Deploy the program
    let deploy_output = std::process::Command::new("solana")
        .args([
            "program",
            "deploy",
            "--url",
            "http://127.0.0.1:8899",
            "--keypair",
<<<<<<< HEAD
            program_keypair_path,
=======
            "admin-keypair.json", // Use admin keypair as authority
>>>>>>> 70d43834
            "target/deploy/shield_pool.so",
        ])
        .output()
        .expect("Failed to execute solana program deploy");

    if !deploy_output.status.success() {
        panic!(
            "solana program deploy failed: {}",
            String::from_utf8_lossy(&deploy_output.stderr)
        );
    }

<<<<<<< HEAD
=======
    // Parse the deployed program ID from the output
    let stdout = String::from_utf8_lossy(&deploy_output.stdout);
    println!("   Deploy output: {}", stdout);
    
    // Extract program ID from output (format: "Program Id: <program_id>")
    let program_id_str = stdout
        .lines()
        .find(|line| line.contains("Program Id:"))
        .and_then(|line| line.split_whitespace().nth(2))
        .ok_or_else(|| anyhow::anyhow!("Failed to parse program ID from deployment output"))?;
    
    let program_id = Pubkey::from_str(program_id_str)?;
>>>>>>> 70d43834
    println!("   ✅ Program deployed successfully under {}", program_id);
    Ok(program_id)
}

fn create_program_accounts(
    client: &RpcClient,
    program_id: &Pubkey,
    admin_keypair: &Keypair,
) -> Result<ProgramAccounts> {
    use solana_sdk::{system_instruction, transaction::Transaction};

    // Generate unique keypairs for each account
    let pool_keypair = Keypair::new();
    let roots_ring_keypair = Keypair::new();
    let nullifier_shard_keypair = Keypair::new();
    let treasury_keypair = Keypair::new();

    println!("   Creating pool account...");

    // Create pool account (owned by system program, 0 lamports initially)
    let create_pool_ix = system_instruction::create_account(
        &admin_keypair.pubkey(),
        &pool_keypair.pubkey(),
        0, // rent-exempt minimum
        0, // 0 bytes data
        &solana_sdk::system_program::id(),
    );

    println!("   Creating roots ring account...");

    // Create roots ring account with correct size (2056 bytes)
    const ROOTS_RING_SIZE: usize = 2056; // 8 + 64 * 32
    let create_roots_ring_ix = system_instruction::create_account(
        &admin_keypair.pubkey(),
        &roots_ring_keypair.pubkey(),
        client.get_minimum_balance_for_rent_exemption(ROOTS_RING_SIZE)?,
        ROOTS_RING_SIZE as u64,
        program_id, // Owned by our program
    );

    println!("   Creating nullifier shard account...");

    // Create nullifier shard account (4 + 32*N bytes, start with 4 bytes for count)
    const NULLIFIER_SHARD_SIZE: usize = 4; // Start with just count field
    let create_nullifier_shard_ix = system_instruction::create_account(
        &admin_keypair.pubkey(),
        &nullifier_shard_keypair.pubkey(),
        client.get_minimum_balance_for_rent_exemption(NULLIFIER_SHARD_SIZE)?,
        NULLIFIER_SHARD_SIZE as u64,
        program_id, // Owned by our program
    );

    println!("   Creating treasury account...");

    // Create treasury account (owned by system program, 0 lamports initially)
    let create_treasury_ix = system_instruction::create_account(
        &admin_keypair.pubkey(),
        &treasury_keypair.pubkey(),
        0, // rent-exempt minimum
        0, // 0 bytes data
        &solana_sdk::system_program::id(),
    );

    // Create transaction with all account creation instructions
    let mut create_accounts_tx = Transaction::new_with_payer(
        &[
            create_pool_ix,
            create_roots_ring_ix,
            create_nullifier_shard_ix,
            create_treasury_ix,
        ],
        Some(&admin_keypair.pubkey()),
    );

    // Sign with both admin and all the new keypairs
    create_accounts_tx.sign(
        &[
            &admin_keypair,
            &pool_keypair,
            &roots_ring_keypair,
            &nullifier_shard_keypair,
            &treasury_keypair,
        ],
        client.get_latest_blockhash()?,
    );

    client.send_and_confirm_transaction(&create_accounts_tx)?;

    println!("   ✅ All program accounts created successfully");
    println!("   - Pool account: {}", pool_keypair.pubkey());
    println!("   - Roots ring account: {}", roots_ring_keypair.pubkey());
    println!(
        "   - Nullifier shard account: {}",
        nullifier_shard_keypair.pubkey()
    );
    println!("   - Treasury account: {}", treasury_keypair.pubkey());

    Ok(ProgramAccounts {
        pool: pool_keypair.pubkey(),
        roots_ring: roots_ring_keypair.pubkey(),
        nullifier_shard: nullifier_shard_keypair.pubkey(),
        treasury: treasury_keypair.pubkey(),
    })
}

fn generate_test_data(amount: u64) -> Result<TestData> {
    use blake3::Hasher;
    use rand::RngCore;

    // Generate UNIQUE random test data for each run
    let mut sk_spend = [0u8; 32];
    let mut r = [0u8; 32];

    // Use system time as seed for deterministic but unique randomness
    let timestamp = std::time::SystemTime::now()
        .duration_since(std::time::UNIX_EPOCH)
        .unwrap()
        .as_nanos() as u64;

    // Generate unique random data based on timestamp
    let mut rng = rand::thread_rng();
    rng.fill_bytes(&mut sk_spend);
    rng.fill_bytes(&mut r);

    // Add timestamp to ensure uniqueness even if random values collide
    for i in 0..8 {
        sk_spend[i] ^= (timestamp >> (i * 8)) as u8;
        r[i] ^= (timestamp >> (i * 8)) as u8;
    }

    println!("   - sk_spend: {}", hex::encode(sk_spend));
    println!("   - r: {}", hex::encode(r));
    println!("   - amount: {}", amount);

    // Compute pk_spend = H(sk_spend)
    let pk_spend = blake3::hash(&sk_spend);
    println!("   - pk_spend: {}", hex::encode(pk_spend.as_bytes()));

    // Compute commitment = H(amount || r || pk_spend) - exactly like SP1 guest program
    let mut hasher = Hasher::new();
    hasher.update(&amount.to_le_bytes());
    hasher.update(&r);
    hasher.update(pk_spend.as_bytes());
    let commitment = hasher.finalize();
    let commitment_hex = hex::encode(commitment.as_bytes());
    println!("   - commitment: {}", commitment_hex);

    // Compute nullifier = H(sk_spend || leaf_index) exactly like SP1 guest program
    let mut nullifier_hasher = Hasher::new();
    nullifier_hasher.update(&sk_spend);
    nullifier_hasher.update(&0u32.to_le_bytes()); // leaf_index = 0 initially, will be updated after deposit
    let nullifier = nullifier_hasher.finalize();
    let nullifier_hex = hex::encode(nullifier.as_bytes());
    println!("   - nullifier (initial): {}", nullifier_hex);

    Ok(TestData {
        sk_spend,
        r,
        amount,
        commitment: commitment_hex,
        nullifier: nullifier_hex,
    })
}

async fn reset_indexer_database(indexer_url: &str) -> Result<()> {
    let http_client = reqwest::Client::new();

    println!("   🔄 Resetting indexer database...");

    // Try to call a reset endpoint if it exists, or we can implement a simple approach
    // For now, let's try to clear the database by calling a potential admin endpoint
    let reset_response = http_client
        .post(&format!("{}/api/v1/admin/reset", indexer_url))
        .send()
        .await;

    match reset_response {
        Ok(response) => {
            if response.status().is_success() {
                println!("   ✅ Indexer database reset successfully");
                return Ok(());
            } else {
                let error_text = response
                    .text()
                    .await
                    .unwrap_or_else(|_| "Unknown error".to_string());
                println!("   ❌ Reset failed: {}", error_text);
                return Err(anyhow::anyhow!("Reset failed: {}", error_text));
            }
        }
        Err(e) => {
            println!("   ❌ Failed to call reset endpoint: {}", e);
            return Err(anyhow::anyhow!("Failed to call reset endpoint: {}", e));
        }
    }
}

async fn deposit_to_indexer(indexer_url: &str, test_data: &mut TestData) -> Result<u32> {
    let http_client = reqwest::Client::new();

    // Generate a unique transaction signature to avoid conflicts
    let unique_tx_signature = format!(
        "deposit_{}_{}_{}",
        std::time::SystemTime::now()
            .duration_since(std::time::UNIX_EPOCH)
            .unwrap()
            .as_millis(),
        test_data.commitment[..8].to_string(),
        rand::random::<u32>()
    );

    let deposit_request = DepositRequest {
        leaf_commit: test_data.commitment.clone(),
        encrypted_output: {
            use base64::{engine::general_purpose, Engine as _};
            general_purpose::STANDARD.encode(format!(
                "Deposit {} SOL at {}",
                test_data.amount / SOL_TO_LAMPORTS,
                std::time::SystemTime::now()
                    .duration_since(std::time::UNIX_EPOCH)
                    .unwrap()
                    .as_secs()
            ))
        },
        tx_signature: Some(unique_tx_signature),
        slot: Some(1000), // Dummy slot
    };

    let deposit_response = http_client
        .post(&format!("{}/api/v1/deposit", indexer_url))
        .json(&deposit_request)
        .send()
        .await?;

    if deposit_response.status().is_success() {
        let deposit_data: serde_json::Value = deposit_response.json().await?;
        let indexer_commitment = deposit_data["leafCommit"].as_str().unwrap();
        let actual_leaf_index = deposit_data["leafIndex"].as_u64().unwrap() as u32;

        // Update nullifier with actual leaf index
        use blake3::Hasher;
        let mut nullifier_hasher = Hasher::new();
        nullifier_hasher.update(&test_data.sk_spend);
        nullifier_hasher.update(&actual_leaf_index.to_le_bytes());
        let updated_nullifier = nullifier_hasher.finalize();
        test_data.nullifier = hex::encode(updated_nullifier.as_bytes());

        println!("   ✅ Deposit successful to indexer");
        println!("   - Indexer commitment: {}", indexer_commitment);
        println!("   - Our commitment: {}", test_data.commitment);
        println!("   - Actual leaf index: {}", actual_leaf_index);
        println!("   - nullifier (updated): {}", test_data.nullifier);
        Ok(actual_leaf_index)
    } else {
        let error_text = deposit_response.text().await?;
        println!("   ❌ Deposit failed: {}", error_text);
        Err(anyhow::anyhow!("Deposit failed: {}", error_text))
    }
}

fn create_deposit_transaction(
    client: &RpcClient,
    program_id: &Pubkey,
    accounts: &ProgramAccounts,
    test_data: &TestData,
    user_keypair: &Keypair,
) -> Result<String> {
    // Log balances before deposit
    let user_balance_before_deposit = client.get_balance(&user_keypair.pubkey())?;
    let pool_balance_before_deposit = client.get_balance(&accounts.pool)?;

    println!("   📊 Balances BEFORE deposit:");
    println!(
        "      - User wallet: {} SOL",
        user_balance_before_deposit / SOL_TO_LAMPORTS
    );
    println!(
        "      - Pool account: {} SOL",
        pool_balance_before_deposit / SOL_TO_LAMPORTS
    );

    let commitment_array: [u8; 32] = hex::decode(&test_data.commitment)
        .unwrap()
        .try_into()
        .unwrap();
    let deposit_ix = test_complete_flow_rust::shared::create_deposit_instruction(
        &user_keypair.pubkey(),
        &accounts.pool,
        &accounts.roots_ring,
        program_id,
        test_data.amount,
        &commitment_array,
    );

    // Add compute budget instructions for deposit transaction
    let compute_unit_limit_ix =
        solana_sdk::compute_budget::ComputeBudgetInstruction::set_compute_unit_limit(200_000);
    let compute_unit_price_ix =
        solana_sdk::compute_budget::ComputeBudgetInstruction::set_compute_unit_price(1_000); // 0.000001 SOL per CU

    println!("   🔍 Getting latest blockhash for deposit...");
    let blockhash = client.get_latest_blockhash()?;

    let mut deposit_tx = Transaction::new_with_payer(
        &[compute_unit_price_ix, compute_unit_limit_ix, deposit_ix],
        Some(&user_keypair.pubkey()),
    );
    deposit_tx.sign(&[&user_keypair], blockhash);

    match client.send_and_confirm_transaction(&deposit_tx) {
        Ok(signature) => {
            // Log balances after deposit
            let user_balance_after_deposit = client.get_balance(&user_keypair.pubkey())?;
            let pool_balance_after_deposit = client.get_balance(&accounts.pool)?;

            println!("   📊 Balances AFTER deposit:");
            println!(
                "      - User wallet: {} SOL (Δ: {:+})",
                user_balance_after_deposit / SOL_TO_LAMPORTS,
                (user_balance_after_deposit as i64 - user_balance_before_deposit as i64)
                    / SOL_TO_LAMPORTS as i64
            );
            println!(
                "      - Pool account: {} SOL (Δ: {:+})",
                pool_balance_after_deposit / SOL_TO_LAMPORTS,
                (pool_balance_after_deposit as i64 - pool_balance_before_deposit as i64)
                    / SOL_TO_LAMPORTS as i64
            );

            println!("   ✅ Real deposit transaction successful");
            Ok(signature.to_string())
        }
        Err(e) => {
            println!("   ❌ Deposit transaction failed: {}", e);
            Err(anyhow::anyhow!("Deposit transaction failed: {}", e))
        }
    }
}

async fn get_merkle_root(indexer_url: &str) -> Result<String> {
    let http_client = reqwest::Client::new();
    let merkle_response = http_client
        .get(&format!("{}/api/v1/merkle/root", indexer_url))
        .send()
        .await?;

    let merkle_root_response: MerkleRootResponse = merkle_response.json().await?;
    let merkle_root = merkle_root_response.root;
    println!("   ✅ Merkle root: {}", merkle_root);
    Ok(merkle_root)
}

fn push_root_to_program(
    client: &RpcClient,
    program_id: &Pubkey,
    accounts: &ProgramAccounts,
    merkle_root: &str,
    admin_keypair: &Keypair,
) -> Result<()> {
    let merkle_root_array: [u8; 32] = hex::decode(merkle_root).unwrap().try_into().unwrap();
    let admin_push_root_ix = test_complete_flow_rust::shared::create_admin_push_root_instruction(
        &admin_keypair.pubkey(),
        &accounts.roots_ring,
        program_id,
        &merkle_root_array,
    );

    println!("   🔍 Getting latest blockhash for root push...");
    let blockhash = client.get_latest_blockhash()?;

    let mut admin_push_root_tx =
        Transaction::new_with_payer(&[admin_push_root_ix], Some(&admin_keypair.pubkey()));
    admin_push_root_tx.sign(&[&admin_keypair], blockhash);

    match client.send_and_confirm_transaction(&admin_push_root_tx) {
        Ok(_) => {
            println!("   ✅ Root pushed to program successfully");
            Ok(())
        }
        Err(e) => {
            println!("   ❌ Root push transaction failed: {}", e);
            Err(anyhow::anyhow!("Root push transaction failed: {}", e))
        }
    }
}

async fn get_merkle_proof(indexer_url: &str, leaf_index: u32) -> Result<MerkleProof> {
    let http_client = reqwest::Client::new();
    let proof_response = http_client
        .get(&format!(
            "{}/api/v1/merkle/proof/{}",
            indexer_url, leaf_index
        ))
        .send()
        .await?;

    let merkle_proof: MerkleProof = proof_response.json().await?;
    println!(
        "   ✅ Got Merkle proof with {} path elements",
        merkle_proof.path_elements.len()
    );
    Ok(merkle_proof)
}

fn verify_merkle_path(
    commitment: &str,
    merkle_proof: &MerkleProof,
    merkle_root: &str,
) -> Result<()> {
    // Convert commitment and merkle root to [u8; 32] arrays
    let commitment_hex_clean = commitment.strip_prefix("0x").unwrap_or(commitment);
    let commitment_bytes = hex::decode(commitment_hex_clean).unwrap();
    let mut commitment_array = [0u8; 32];
    commitment_array.copy_from_slice(&commitment_bytes);

    let merkle_root_clean = merkle_root.strip_prefix("0x").unwrap_or(merkle_root);
    let merkle_root_bytes = hex::decode(merkle_root_clean).unwrap();
    let mut merkle_root_array = [0u8; 32];
    merkle_root_array.copy_from_slice(&merkle_root_bytes);

    // Convert path elements to [u8; 32] arrays
    let mut path_elements = Vec::new();
    for element_hex in &merkle_proof.path_elements {
        let element_hex_clean = element_hex.strip_prefix("0x").unwrap_or(element_hex);
        let element = hex::decode(element_hex_clean).unwrap();
        let mut element_array = [0u8; 32];
        element_array.copy_from_slice(&element);
        path_elements.push(element_array);
    }

    // Verify Merkle path using the exact same logic as SP1 guest program
    let merkle_valid = test_complete_flow_rust::shared::verify_merkle_path(
        &commitment_array,
        &path_elements,
        &merkle_proof.path_indices,
        &merkle_root_array,
    );

    if merkle_valid {
        println!("   ✅ Merkle path verification successful");
        println!("   - Commitment: {}", commitment);
        println!("   - Merkle root: {}", merkle_root);
        println!("   - Path elements: {}", merkle_proof.path_elements.len());
        Ok(())
    } else {
        println!("   ❌ Merkle path verification failed");
        Err(anyhow::anyhow!("Merkle path verification failed"))
    }
}

fn generate_sp1_proof_inputs(
    test_data: &TestData,
    merkle_proof: &MerkleProof,
    merkle_root: &str,
    leaf_index: u32,
) -> Result<SP1Inputs> {
    use blake3::Hasher;
    use serde_json;

    println!("   🔐 Generating SP1 Proof Inputs...");

    // Create private inputs exactly like the original main.rs
    let private_inputs = serde_json::json!({
        "amount": test_data.amount,
        "r": hex::encode(test_data.r),
        "sk_spend": hex::encode(test_data.sk_spend),
        "leaf_index": leaf_index,
        "merkle_path": {
            "path_elements": merkle_proof.path_elements,
            "path_indices": merkle_proof.path_indices
        }
    });

    // Calculate fee using the same logic as SP1 guest program
    let fee = {
        let fixed_fee = 2_500_000; // 0.0025 SOL
        let variable_fee = (test_data.amount * 5) / 1_000; // 0.5% = 5/1000
        fixed_fee + variable_fee
    };
    let recipient_amount = test_data.amount - fee;

    println!("   - Amount: {} lamports", test_data.amount);
    println!(
        "   - Fee: {} lamports (0.0025 SOL fixed + 0.5% variable)",
        fee
    );
    println!("   - Recipient amount: {} lamports", recipient_amount);

    // Create outputs exactly like the original main.rs
    let outputs = serde_json::json!([
        {
            "address": "0101010101010101010101010101010101010101010101010101010101010101", // Placeholder recipient
            "amount": recipient_amount  // Amount after fees
        }
    ]);

    // Compute outputs hash exactly like SP1 guest program
    let mut hasher = Hasher::new();

    // Single output
    let recipient_address =
        hex::decode("0101010101010101010101010101010101010101010101010101010101010101").unwrap();
    hasher.update(&recipient_address);
    hasher.update(&recipient_amount.to_le_bytes());

    let outputs_hash = hasher.finalize();
    let outputs_hash_hex = hex::encode(outputs_hash.as_bytes());
    println!("   - Outputs hash: {}", outputs_hash_hex);

    // Create public inputs exactly like the original main.rs
    // Note: fee_bps removed since fee is fixed in the program
    let public_inputs = serde_json::json!({
        "root": merkle_root,
        "nf": test_data.nullifier,
        "outputs_hash": outputs_hash_hex,
        "amount": test_data.amount
    });

    // Write files for SP1 prover
    std::fs::create_dir_all("packages/zk-guest-sp1/out")?;
    std::fs::write(
        "packages/zk-guest-sp1/out/private.json",
        serde_json::to_string_pretty(&private_inputs)?,
    )?;
    std::fs::write(
        "packages/zk-guest-sp1/out/public.json",
        serde_json::to_string_pretty(&public_inputs)?,
    )?;
    std::fs::write(
        "packages/zk-guest-sp1/out/outputs.json",
        serde_json::to_string_pretty(&outputs)?,
    )?;

    println!("   ✅ SP1 proof inputs generated");
    println!(
        "   - Private inputs: {} bytes",
        serde_json::to_string(&private_inputs)?.len()
    );
    println!(
        "   - Public inputs: {} bytes",
        serde_json::to_string(&public_inputs)?.len()
    );
    println!(
        "   - Outputs: {} bytes",
        serde_json::to_string(&outputs)?.len()
    );

    Ok(SP1Inputs {
        private_inputs: serde_json::to_vec(&private_inputs)?,
        public_inputs: serde_json::to_vec(&public_inputs)?,
        outputs: serde_json::to_vec(&outputs)?,
    })
}

fn generate_sp1_proof(_inputs: &SP1Inputs) -> Result<SP1Proof> {
    println!("   🔨 Generating SP1 Proof with Current Data...");

    let total_start_time = std::time::Instant::now();

    // Step 1: Write input files
    let write_start = std::time::Instant::now();
    println!("   📝 Writing input files...");

    // Ensure output directory exists
    std::fs::create_dir_all("packages/zk-guest-sp1/out")?;

    // Write private inputs
<<<<<<< HEAD
    let private_json = serde_json::to_string_pretty(&_inputs.private_inputs)?;
    std::fs::write("packages/zk-guest-sp1/out/private.json", private_json)?;

    // Write public inputs
    let public_json = serde_json::to_string_pretty(&_inputs.public_inputs)?;
    std::fs::write("packages/zk-guest-sp1/out/public.json", public_json)?;

    // Write outputs
    let outputs_json = serde_json::to_string_pretty(&_inputs.outputs)?;
    std::fs::write("packages/zk-guest-sp1/out/outputs.json", outputs_json)?;
=======
    std::fs::write("packages/zk-guest-sp1/out/private.json", &_inputs.private_inputs)?;

    // Write public inputs
    std::fs::write("packages/zk-guest-sp1/out/public.json", &_inputs.public_inputs)?;

    // Write outputs
    std::fs::write("packages/zk-guest-sp1/out/outputs.json", &_inputs.outputs)?;
>>>>>>> 70d43834

    let write_time = write_start.elapsed();
    println!("   ⏱️  File writing took: {:?}", write_time);

    // Step 2: Generate proof
    let proof_start = std::time::Instant::now();
    println!("   🔨 Executing SP1 proof generation...");

    let proof_output = std::process::Command::new("./target/release/cloak-zk")
        .args([
            "prove",
            "--private",
            "packages/zk-guest-sp1/out/private.json",
            "--public",
            "packages/zk-guest-sp1/out/public.json",
            "--outputs",
            "packages/zk-guest-sp1/out/outputs.json",
            "--proof",
            "packages/zk-guest-sp1/out/proof_live.bin",
            "--pubout",
            "packages/zk-guest-sp1/out/public_live.raw",
        ])
        .output()
        .expect("Failed to execute cloak-zk");

    let proof_generation_time = proof_start.elapsed();
    println!(
        "   ⏱️  SP1 proof generation took: {:?}",
        proof_generation_time
    );

    if !proof_output.status.success() {
        let stderr = String::from_utf8_lossy(&proof_output.stderr);
        let stdout = String::from_utf8_lossy(&proof_output.stdout);
        println!("   ❌ cloak-zk failed:");
        println!("   STDOUT: {}", stdout);
        println!("   STDERR: {}", stderr);
        return Err(anyhow::anyhow!("SP1 proof generation failed"));
    }

    // Step 3: Read generated proof
    let read_start = std::time::Instant::now();
    println!("   📖 Reading generated proof...");

    // Read the generated proof files using SP1 SDK proper deserialization
    use sp1_sdk::SP1ProofWithPublicValues;

    let sp1_proof_with_public_values =
        SP1ProofWithPublicValues::load("packages/zk-guest-sp1/out/proof_live.bin")?;

    // Use the proof bytes directly as in the official example
    let full_proof_bytes = sp1_proof_with_public_values.bytes();
    let raw_public_inputs = sp1_proof_with_public_values.public_values.to_vec();

    let read_time = read_start.elapsed();
    println!("   ⏱️  File reading took: {:?}", read_time);

    let total_time = total_start_time.elapsed();
    println!("   ⏱️  Total proof generation time: {:?}", total_time);

    println!("   ✅ SP1 proof generated successfully with current data");
    println!("   - Full SP1 proof size: {} bytes", full_proof_bytes.len());
    println!(
        "   - Raw public inputs size: {} bytes",
        raw_public_inputs.len()
    );

    // Use the full 260-byte proof (with vkey hash) as in the working example
    let proof_bytes = &full_proof_bytes; // Use full 260-byte proof (with vkey hash)
    println!("   - Using full proof size: {} bytes", proof_bytes.len());

    // Use the full 104-byte public inputs (our format)
    let public_inputs_104 = &raw_public_inputs;
    println!(
        "   - Using full public inputs size: {} bytes",
        public_inputs_104.len()
    );

    // Verify the proof format matches what the program expects
    if proof_bytes.len() != 260 {
        println!(
            "   ⚠️  Warning: Expected 260-byte proof, got {} bytes",
            proof_bytes.len()
        );
    }

    if public_inputs_104.len() != 104 {
        println!(
            "   ⚠️  Warning: Expected 104-byte public inputs, got {} bytes",
            public_inputs_104.len()
        );
    }

    Ok(SP1Proof {
        proof_bytes: proof_bytes.to_vec(),
        public_inputs: public_inputs_104.to_vec(),
    })
}

fn execute_withdraw_transaction(
    client: &RpcClient,
    program_id: &Pubkey,
    accounts: &ProgramAccounts,
    sp1_proof: &SP1Proof,
    test_data: &TestData,
    recipient_keypair: &Keypair,
    admin_keypair: &Keypair,
) -> Result<String> {
    use solana_sdk::{compute_budget::ComputeBudgetInstruction, transaction::Transaction};

    println!("   💸 Executing Withdraw Transaction...");

    // Calculate fee and recipient amount
    let fee = {
        let fixed_fee = 2_500_000; // 0.0025 SOL
        let variable_fee = (test_data.amount * 5) / 1_000; // 0.5% = 5/1000
        fixed_fee + variable_fee
    };
    let recipient_amount = test_data.amount - fee;

    println!("   - Amount: {} lamports", test_data.amount);
    println!("   - Fee: {} lamports", fee);
    println!("   - Recipient amount: {} lamports", recipient_amount);

    // Convert nullifier from hex string to [u8; 32]
    let nullifier_hex_clean = test_data
        .nullifier
        .strip_prefix("0x")
        .unwrap_or(&test_data.nullifier);
    let nullifier_bytes = hex::decode(nullifier_hex_clean).unwrap();
    let mut nullifier_array = [0u8; 32];
    nullifier_array.copy_from_slice(&nullifier_bytes);

    // Create withdraw instruction using the shared function
    let withdraw_ix = test_complete_flow_rust::shared::create_withdraw_instruction(
        &accounts.pool,
        &accounts.treasury,
        &accounts.roots_ring,
        &accounts.nullifier_shard,
        &recipient_keypair.pubkey(),
        program_id,
        &sp1_proof.proof_bytes,
        &sp1_proof.public_inputs,
        &nullifier_array,
        1, // num_outputs
        recipient_amount,
    );

    // Add compute budget instructions for withdraw transaction
    let compute_unit_limit_ix = ComputeBudgetInstruction::set_compute_unit_limit(500_000); // Higher limit for withdraw
    let compute_unit_price_ix = ComputeBudgetInstruction::set_compute_unit_price(1_000); // 0.000001 SOL per CU

    // Log balances before withdraw
    let pool_balance_before = client.get_balance(&accounts.pool)?;
    let recipient_balance_before = client.get_balance(&recipient_keypair.pubkey())?;
    let treasury_balance_before = client.get_balance(&accounts.treasury)?;

    println!("   📊 Balances BEFORE withdraw:");
    println!(
        "      - Pool: {} SOL",
        pool_balance_before / SOL_TO_LAMPORTS
    );
    println!(
        "      - Recipient: {} SOL",
        recipient_balance_before / SOL_TO_LAMPORTS
    );
    println!(
        "      - Treasury: {} SOL",
        treasury_balance_before / SOL_TO_LAMPORTS
    );

    println!("   🔍 Getting latest blockhash for withdraw...");
    let blockhash = client.get_latest_blockhash()?;

    // Create and send withdraw transaction
    let mut withdraw_tx = Transaction::new_with_payer(
        &[compute_unit_price_ix, compute_unit_limit_ix, withdraw_ix],
        Some(&admin_keypair.pubkey()), // Admin signs the withdraw transaction
    );

    withdraw_tx.sign(&[&admin_keypair], blockhash);

    match client.send_and_confirm_transaction(&withdraw_tx) {
        Ok(signature) => {
            // Log balances after withdraw
            let pool_balance_after = client.get_balance(&accounts.pool)?;
            let recipient_balance_after = client.get_balance(&recipient_keypair.pubkey())?;
            let treasury_balance_after = client.get_balance(&accounts.treasury)?;

            println!("   📊 Balances AFTER withdraw:");
            println!(
                "      - Pool: {} SOL (Δ: {:+})",
                pool_balance_after / SOL_TO_LAMPORTS,
                (pool_balance_after as i64 - pool_balance_before as i64) / SOL_TO_LAMPORTS as i64
            );
            println!(
                "      - Recipient: {} SOL (Δ: {:+})",
                recipient_balance_after / SOL_TO_LAMPORTS,
                (recipient_balance_after as i64 - recipient_balance_before as i64)
                    / SOL_TO_LAMPORTS as i64
            );
            println!(
                "      - Treasury: {} SOL (Δ: {:+})",
                treasury_balance_after / SOL_TO_LAMPORTS,
                (treasury_balance_after as i64 - treasury_balance_before as i64)
                    / SOL_TO_LAMPORTS as i64
            );

            println!("   ✅ WITHDRAW SUCCESSFUL!");
            println!("   📝 Transaction signature: {}", signature);

            Ok(signature.to_string())
        }
        Err(e) => {
            println!("   ❌ Withdraw transaction failed: {}", e);
            Err(anyhow::anyhow!("Withdraw transaction failed: {}", e))
        }
    }
}

// Data structures
#[derive(Debug)]
struct ProgramAccounts {
    pool: Pubkey,
    roots_ring: Pubkey,
    nullifier_shard: Pubkey,
    treasury: Pubkey,
}

#[derive(Debug)]
struct TestData {
    sk_spend: [u8; 32],
    r: [u8; 32],
    amount: u64,
    commitment: String,
    nullifier: String,
}

#[derive(Debug)]
struct SP1Inputs {
    private_inputs: Vec<u8>,
    public_inputs: Vec<u8>,
    outputs: Vec<u8>,
}

#[derive(Debug)]
struct SP1Proof {
    proof_bytes: Vec<u8>,
    public_inputs: Vec<u8>,
}<|MERGE_RESOLUTION|>--- conflicted
+++ resolved
@@ -5,10 +5,7 @@
 use serde::{Deserialize, Serialize};
 use solana_client::rpc_client::RpcClient;
 use solana_sdk::{pubkey::Pubkey, signature::Keypair, signer::Signer, transaction::Transaction};
-<<<<<<< HEAD
-=======
 use std::str::FromStr;
->>>>>>> 70d43834
 use test_complete_flow_rust::shared::{
     check_cluster_health, ensure_user_funding, load_keypair, print_config, validate_config,
     MerkleProof, TestConfig, SOL_TO_LAMPORTS,
@@ -172,31 +169,10 @@
 // Helper functions (simplified versions of the complex logic)
 fn deploy_program(
     client: &RpcClient,
-<<<<<<< HEAD
-    program_id: &Pubkey,
-    program_keypair_path: &str,
-) -> Result<String> {
-    // Check if program is already deployed
-    match client.get_program_accounts(program_id) {
-        Ok(accounts) => {
-            if !accounts.is_empty() {
-                println!("   ✅ Program already deployed under {}", program_id);
-                return Ok("already_deployed".to_string());
-            }
-        }
-        Err(_) => {
-            // Program doesn't exist, proceed with deployment
-        }
-    }
-
-    println!("   Building shield pool program...");
-
-=======
 ) -> Result<Pubkey> {
     println!("   Building shield pool program...");
 
 
->>>>>>> 70d43834
     // Build the program
     let build_output = std::process::Command::new("cargo")
         .args([
@@ -215,8 +191,6 @@
     }
 
     println!("   ✅ Program built successfully");
-<<<<<<< HEAD
-=======
     
     // Check if the program account exists but isn't a program
     let account_check = std::process::Command::new("solana")
@@ -255,7 +229,6 @@
         }
     }
     
->>>>>>> 70d43834
     println!("   Deploying program...");
 
     // Deploy the program
@@ -266,11 +239,7 @@
             "--url",
             "http://127.0.0.1:8899",
             "--keypair",
-<<<<<<< HEAD
-            program_keypair_path,
-=======
             "admin-keypair.json", // Use admin keypair as authority
->>>>>>> 70d43834
             "target/deploy/shield_pool.so",
         ])
         .output()
@@ -283,8 +252,6 @@
         );
     }
 
-<<<<<<< HEAD
-=======
     // Parse the deployed program ID from the output
     let stdout = String::from_utf8_lossy(&deploy_output.stdout);
     println!("   Deploy output: {}", stdout);
@@ -297,7 +264,6 @@
         .ok_or_else(|| anyhow::anyhow!("Failed to parse program ID from deployment output"))?;
     
     let program_id = Pubkey::from_str(program_id_str)?;
->>>>>>> 70d43834
     println!("   ✅ Program deployed successfully under {}", program_id);
     Ok(program_id)
 }
@@ -865,18 +831,6 @@
     std::fs::create_dir_all("packages/zk-guest-sp1/out")?;
 
     // Write private inputs
-<<<<<<< HEAD
-    let private_json = serde_json::to_string_pretty(&_inputs.private_inputs)?;
-    std::fs::write("packages/zk-guest-sp1/out/private.json", private_json)?;
-
-    // Write public inputs
-    let public_json = serde_json::to_string_pretty(&_inputs.public_inputs)?;
-    std::fs::write("packages/zk-guest-sp1/out/public.json", public_json)?;
-
-    // Write outputs
-    let outputs_json = serde_json::to_string_pretty(&_inputs.outputs)?;
-    std::fs::write("packages/zk-guest-sp1/out/outputs.json", outputs_json)?;
-=======
     std::fs::write("packages/zk-guest-sp1/out/private.json", &_inputs.private_inputs)?;
 
     // Write public inputs
@@ -884,7 +838,6 @@
 
     // Write outputs
     std::fs::write("packages/zk-guest-sp1/out/outputs.json", &_inputs.outputs)?;
->>>>>>> 70d43834
 
     let write_time = write_start.elapsed();
     println!("   ⏱️  File writing took: {:?}", write_time);

--- conflicted
+++ resolved
@@ -52,19 +52,6 @@
         }
     }
 
-    /// Create configuration for localnet testing
-    pub fn localnet() -> Self {
-        Self {
-            rpc_url: "http://127.0.0.1:8899".to_string(),
-            program_id: "c1oak6tetxYnNfvXKFkpn1d98FxtK7B68vBQLYQpWKp".to_string(),
-            amount: 100_000_000, // 0.1 SOL
-            user_keypair_path: "user-keypair.json".to_string(),
-            recipient_keypair_path: "recipient-keypair.json".to_string(),
-            program_keypair_path: "c1oak6tetxYnNfvXKFkpn1d98FxtK7B68vBQLYQpWKp.json".to_string(),
-            indexer_url: "http://localhost:3001".to_string(),
-        }
-    }
-
     /// Check if this is a testnet configuration
     pub fn is_testnet(&self) -> bool {
         self.rpc_url.contains("testnet.solana.com")
@@ -83,28 +70,20 @@
     pub root: String,
 }
 
-<<<<<<< HEAD
 /// Get PDA addresses for Shield Pool program with mint support
-pub fn get_pda_addresses(program_id: &Pubkey, mint: &Pubkey) -> (Pubkey, Pubkey, Pubkey, Pubkey, Pubkey) {
-    let (pool_pda, _) = Pubkey::find_program_address(&[b"pool", mint.as_ref()], program_id);
-    let (commitments_pda, _) = Pubkey::find_program_address(&[b"commitments", mint.as_ref()], program_id);
-    let (roots_ring_pda, _) = Pubkey::find_program_address(&[b"roots_ring", mint.as_ref()], program_id);
-    let (nullifier_shard_pda, _) = Pubkey::find_program_address(&[b"nullifier_shard", mint.as_ref()], program_id);
-    let (treasury_pda, _) = Pubkey::find_program_address(&[b"treasury", mint.as_ref()], program_id);
-=======
-/// Get PDA addresses for Shield Pool program
 pub fn get_pda_addresses(
     program_id: &Pubkey,
+    mint: &Pubkey,
 ) -> (Pubkey, Pubkey, Pubkey, Pubkey, Pubkey) {
-    let (pool_pda, _) = Pubkey::find_program_address(&[b"pool"], program_id);
+    let (pool_pda, _) = Pubkey::find_program_address(&[b"pool", mint.as_ref()], program_id);
     let (commitments_pda, _) =
-        Pubkey::find_program_address(&[b"commitments"], program_id);
+        Pubkey::find_program_address(&[b"commitments", mint.as_ref()], program_id);
     let (roots_ring_pda, _) =
-        Pubkey::find_program_address(&[b"roots_ring"], program_id);
+        Pubkey::find_program_address(&[b"roots_ring", mint.as_ref()], program_id);
     let (nullifier_shard_pda, _) =
-        Pubkey::find_program_address(&[b"nullifier_shard"], program_id);
-    let (treasury_pda, _) = Pubkey::find_program_address(&[b"treasury"], program_id);
->>>>>>> 8a88b7b6
+        Pubkey::find_program_address(&[b"nullifier_shard", mint.as_ref()], program_id);
+    let (treasury_pda, _) =
+        Pubkey::find_program_address(&[b"treasury", mint.as_ref()], program_id);
     (
         pool_pda,
         commitments_pda,
@@ -216,18 +195,7 @@
     }
 }
 
-/// Load keypair from file
 pub fn load_keypair(path: &str) -> Result<Keypair> {
-<<<<<<< HEAD
-    match read_keypair_file(path) {
-        Ok(keypair) => Ok(keypair),
-        Err(_) => {
-            let keypair_data = std::fs::read(path)?;
-            let keypair = Keypair::try_from(&keypair_data[..])?;
-            Ok(keypair)
-        }
-    }
-=======
     let keypair_data = std::fs::read(path)
         .map_err(|e| anyhow::anyhow!("Failed to read keypair file '{}': {}", path, e))?;
 
@@ -260,7 +228,6 @@
     })?;
 
     Ok(keypair)
->>>>>>> 8a88b7b6
 }
 
 pub fn write_keypair(path: &str, keypair: &Keypair) -> Result<()> {

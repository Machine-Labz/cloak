--- conflicted
+++ resolved
@@ -1,8 +1,5 @@
 use pinocchio::program_error::ProgramError;
 
-<<<<<<< HEAD
-use crate::error::ShieldPoolError;
-=======
 /// RootsRing: Fixed-size ring buffer of recent Merkle roots
 /// Layout: [head: u8][pad: 7][roots: 64 * 32 bytes] => total = 8 + 2048 = 2056 bytes
 pub struct RootsRing(*mut u8);
@@ -75,7 +72,6 @@
         false
     }
 }
->>>>>>> 7db43e0c
 
 /// NullifierShard: Storage for used nullifiers
 /// Layout: [count: u32][n * 32-byte nullifiers]

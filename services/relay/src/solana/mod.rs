pub mod client;
pub mod jupiter;
pub mod submit;
pub mod swap;
pub mod transaction_builder;

use std::{str::FromStr, sync::Arc, time::Duration};

use async_trait::async_trait;
<<<<<<< HEAD
use base64::{Engine as _, engine::general_purpose};
use bincode;
use hex;
=======
>>>>>>> 7ec193ac
use solana_sdk::{
    commitment_config::CommitmentConfig,
    pubkey::Pubkey,
    signature::{Keypair, Signature, Signer},
    transaction::Transaction,
};
#[cfg(feature = "jito")]
use solana_sdk::{message::VersionedMessage, transaction::VersionedTransaction};
use tracing::{debug, error, info, warn};

use crate::{
    claim_manager::{compute_batch_hash, ClaimFinder},
    config::SolanaConfig,
    db::models::Job,
    error::Error,
};

// Manual implementation of associated token account derivation
// This avoids dependency conflicts with spl-associated-token-account
fn get_associated_token_address(wallet: &Pubkey, mint: &Pubkey) -> Pubkey {
    // Associated Token Account Program ID
    const ASSOCIATED_TOKEN_PROGRAM_ID: Pubkey =
        solana_sdk::pubkey!("ATokenGPvbdGVxr1b2hvZbsiqW5xWH25efTNsLJA8knL");

    // Token Program ID
    const TOKEN_PROGRAM_ID: Pubkey =
        solana_sdk::pubkey!("TokenkegQfeZyiNwAJbNbGKPFXCWuBvf9Ss623VQ5DA");

    // Find the associated token account address
    let (ata, _) = Pubkey::find_program_address(
        &[wallet.as_ref(), TOKEN_PROGRAM_ID.as_ref(), mint.as_ref()],
        &ASSOCIATED_TOKEN_PROGRAM_ID,
    );

    ata
}

// Removed external TransactionResult dependency; we return Signature to callers.

// Helper function to parse keypair from environment variable
// Supports both JSON array format [66,197,...] and base58 string format
fn parse_keypair_from_env(keypair_str: &str) -> Result<Keypair, Error> {
    let bytes: Vec<u8> = serde_json::from_str(keypair_str).map_err(|e| {
        Error::ValidationError(format!("Failed to parse keypair JSON array: {}", e))
    })?;
    Keypair::try_from(bytes.as_slice())
        .map_err(|e| Error::ValidationError(format!("Failed to create keypair from bytes: {}", e)))
}

#[async_trait]
pub trait SolanaClient: Send + Sync {
    async fn get_latest_blockhash(&self) -> Result<solana_sdk::hash::Hash, Error>;
    async fn send_and_confirm_transaction(
        &self,
        transaction: &Transaction,
    ) -> Result<Signature, Error>;
    async fn get_block_height(&self) -> Result<u64, Error>;
    async fn get_slot(&self) -> Result<u64, Error>;
    async fn get_account_balance(&self, pubkey: &Pubkey) -> Result<u64, Error>;
    async fn check_nullifier_exists(
        &self,
        nullifier_shard: &Pubkey,
        nullifier: &[u8],
    ) -> Result<bool, Error>;
    async fn get_account(&self, pubkey: &Pubkey) -> Result<solana_sdk::account::Account, Error>;
    async fn get_minimum_balance_for_rent_exemption(&self, data_len: usize) -> Result<u64, Error>;
}

pub struct SolanaService {
    client: Box<dyn SolanaClient>,
    program_id: Pubkey,
    config: SolanaConfig,
    fee_payer: Option<Keypair>,
    claim_finder: Option<Arc<ClaimFinder>>,
}

impl SolanaService {
    pub async fn new(config: SolanaConfig) -> Result<Self, Error> {
        let program_id = Pubkey::from_str(&config.program_id)
            .map_err(|e| Error::ValidationError(format!("Invalid program ID: {}", e)))?;

        let client = Box::new(client::RpcSolanaClient::new(&config).await?);

        // Optionally load fee payer keypair
        let fee_payer = if let Some(ref authority) = config.withdraw_authority {
            Some(parse_keypair_from_env(authority)?)
        } else {
            None
        };

        Ok(Self {
            client,
            program_id,
            config,
            fee_payer,
            claim_finder: None,
        })
    }

    /// Set the ClaimFinder (for PoW support)
    pub fn set_claim_finder(&mut self, claim_finder: Option<Arc<ClaimFinder>>) {
        if claim_finder.is_some() {
            info!("SolanaService: PoW ClaimFinder configured");
        }
        self.claim_finder = claim_finder;
    }

    /// Get current Solana slot
    pub async fn get_slot(&self) -> Result<u64, Error> {
        self.client.get_slot().await
    }

    /// Check if a nullifier already exists on-chain
    pub async fn check_nullifier_exists(&self, nullifier: &[u8]) -> Result<bool, Error> {
        // Parse mint address (use configured mint or default to native SOL)
        let mint = if let Some(mint_str) = &self.config.mint_address {
            if mint_str.is_empty() {
                Pubkey::default()
            } else {
                Pubkey::from_str(mint_str)
                    .map_err(|e| Error::ValidationError(format!("Invalid mint address: {}", e)))?
            }
        } else {
            Pubkey::default()
        };

        // Derive nullifier shard PDA from program ID with mint
        let (_, _, _, nullifier_shard_pda) =
            transaction_builder::derive_shield_pool_pdas(&self.program_id, &mint);

        self.client
            .check_nullifier_exists(&nullifier_shard_pda, nullifier)
            .await
    }

    /// Submit a withdraw transaction to Solana
    pub async fn submit_withdraw(&self, job: &Job) -> Result<Signature, Error> {
        info!(
            "Submitting withdraw transaction for job: {}",
            job.request_id
        );

        // 1. Parse outputs from JSON (required for withdraw and swap)
        let outputs_value = if job.outputs_json.is_object() {
            // New format: { "outputs": [...], "swap": {...} }
            job.outputs_json.get("outputs").unwrap_or(&job.outputs_json)
        } else {
            // Legacy format: [...]
            &job.outputs_json
        };
        let outputs = self.parse_outputs(outputs_value)?;

        // 3. Check if swap is requested
        let swap_config: Option<crate::swap::SwapConfig> =
            if let Some(swap_value) = job.outputs_json.get("swap") {
                match serde_json::from_value(swap_value.clone()) {
                    Ok(config) => {
                        info!("Swap requested in job {}: {:?}", job.request_id, config);
                        Some(config)
                    }
                    Err(e) => {
                        warn!("Invalid swap config in job {}: {}", job.request_id, e);
                        None
                    }
                }
            } else {
                None
            };

        // 4. Build and submit transaction(s)
        if let Some(swap_config) = swap_config {
            // Two-transaction flow: withdraw to relay temp account, then swap to final recipient
            self.submit_withdraw_with_swap(job, &outputs, &swap_config)
                .await
        } else {
            // Single-transaction flow: just withdraw
            let transaction = self.build_withdraw_transaction(job, &outputs).await?;
            let signature = self.submit_and_confirm(&transaction, job, &outputs).await?;
            info!("Withdraw transaction confirmed: {}", signature);
            Ok(signature)
        }
    }

    /// Health check for Solana connection
    pub async fn health_check(&self) -> Result<(), Error> {
        match self.client.get_latest_blockhash().await {
            Ok(_) => Ok(()),
            Err(e) => {
                error!("Solana health check failed: {}", e);
                Err(e)
            }
        }
    }

    /// Check if a SwapState PDA exists for a given nullifier
    /// Returns Ok(true) if exists, Ok(false) if not found
    pub async fn check_swap_state_exists(&self, nullifier: &[u8; 32]) -> Result<bool, Error> {
        let (swap_state_pda, _) =
            transaction_builder::derive_swap_state_pda(&self.program_id, nullifier);

        match self.client.get_account(&swap_state_pda).await {
            Ok(_) => Ok(true),
            Err(e) => {
                // Check if it's "account not found" error
                let error_str = e.to_string();
                if error_str.contains("AccountNotFound")
                    || error_str.contains("could not find account")
                {
                    Ok(false)
                } else {
                    // Some other error occurred
                    Err(e)
                }
            }
        }
    }

    /// Get current commitment configuration
    pub fn get_commitment(&self) -> CommitmentConfig {
        match self.config.commitment.as_str() {
            "processed" => CommitmentConfig::processed(),
            "confirmed" => CommitmentConfig::confirmed(),
            "finalized" => CommitmentConfig::finalized(),
            _ => CommitmentConfig::confirmed(), // Default
        }
    }

    /// Parse outputs from JSON with validation
    fn parse_outputs(&self, outputs_json: &serde_json::Value) -> Result<Vec<Output>, Error> {
        let outputs_array = outputs_json
            .as_array()
            .ok_or_else(|| Error::ValidationError("Outputs must be an array".to_string()))?;

        let mut outputs = Vec::new();
        for output_value in outputs_array {
            let output: Output = serde_json::from_value(output_value.clone())
                .map_err(|e| Error::ValidationError(format!("Invalid output format: {}", e)))?;
            outputs.push(output);
        }

        if outputs.is_empty() {
            return Err(Error::ValidationError(
                "At least one output is required".to_string(),
            ));
        }

        Ok(outputs)
    }

    /// Submit a two-transaction swap flow (PDA-guarded):
    /// 1) WithdrawSwap locks user's SOL in a SwapState PDA (no relay custody)
    /// 2) Relay executes Jupiter swap using its own SOL to the recipient ATA, then calls ExecuteSwap
    ///    to verify min output and reimburse the relay by closing the PDA
    async fn submit_withdraw_with_swap(
        &self,
        job: &Job,
        outputs: &[Output],
        swap_config: &crate::swap::SwapConfig,
    ) -> Result<Signature, Error> {
        info!(
            "Starting PDA-based withdraw+swap flow for job {}",
            job.request_id
        );

        // Relay fee payer is required (pays PDA rent and signs Jupiter swap; reimbursed via ExecuteSwap)
        let relay_keypair = self.fee_payer.as_ref().ok_or_else(|| {
            Error::ValidationError("Relay fee payer keypair required for swap withdrawals".into())
        })?;
        let relay_pubkey = relay_keypair.pubkey();

        // Output mint to receive (e.g., USDC)
        let output_mint = Pubkey::from_str(&swap_config.output_mint)
            .map_err(|e| Error::ValidationError(format!("Invalid output mint: {}", e)))?;

        // Parse public inputs -> nullifier and public_amount
        if job.public_inputs.len() != 104 {
            return Err(Error::ValidationError(
                "public inputs must be 104 bytes".into(),
            ));
        }
        let mut public_104 = [0u8; 104];
        public_104.copy_from_slice(&job.public_inputs);
        let mut nullifier = [0u8; 32];
        nullifier.copy_from_slice(&public_104[32..64]);
        let public_amount = u64::from_le_bytes(public_104[96..104].try_into().unwrap());

        // Recipient wallet -> recipient ATA for output mint
        if outputs.is_empty() {
            return Err(Error::ValidationError(
                "At least one output is required".into(),
            ));
        }
        let recipient_wallet = outputs[0].to_pubkey()?;
        let recipient_ata = get_associated_token_address(&recipient_wallet, &output_mint);

        // Parse mint address (use configured mint or default to native SOL)
        let input_mint = if let Some(mint_str) = &self.config.mint_address {
            if mint_str.is_empty() {
                Pubkey::default()
            } else {
                Pubkey::from_str(mint_str)
                    .map_err(|e| Error::ValidationError(format!("Invalid mint address: {}", e)))?
            }
        } else {
            Pubkey::default()
        };

        // Derive PDAs using the input mint (the pool's token)
        let (pool_pda, treasury_pda, roots_ring_pda, nullifier_shard_pda) =
            transaction_builder::derive_shield_pool_pdas(&self.program_id, &input_mint);
        let (swap_state_pda, _bump) =
            transaction_builder::derive_swap_state_pda(&self.program_id, &nullifier);

        // Use min_output_amount from client (baked into proof)
        // The client already got a quote and generated the proof with that value
        let min_output_amount = swap_config.min_output_amount;
        info!(
            "Using client-provided min_output_amount: {} (from proof)",
            min_output_amount
        );
        info!("🌊 Using Orca Whirlpool CPI for atomic on-chain swap");

        // Check swap state:
        // 1. If nullifier is already used on-chain → swap fully completed, return success
        // 2. If SwapState PDA exists → TX1 done, proceed to TX2
        // 3. If neither → start from TX1

        // First check if nullifier is already used (swap fully completed)
        if self.check_nullifier_exists(&nullifier).await? {
            info!("✅ Nullifier already used on-chain - swap fully completed");
            // Return a dummy signature since we can't retrieve the original
            return Ok(Signature::default());
        }

        // Check if TX1 (WithdrawSwap) was already completed
        // If SwapState PDA exists, TX1 is done and we can skip to TX2
        let tx1_already_done = match self.check_swap_state_exists(&nullifier).await {
            Ok(exists) => {
                if exists {
                    info!("✓ SwapState PDA already exists - TX1 (WithdrawSwap) was previously completed");
                    info!("  Skipping TX1, proceeding directly to TX2 (swap + close)");
                    true
                } else {
                    false
                }
            }
            Err(e) => {
                warn!(
                    "⚠️  Could not check SwapState PDA existence: {}, assuming TX1 not done",
                    e
                );
                false
            }
        };

        // TX1: WithdrawSwap — lock SOL in SwapState PDA (skip if already done)
        if !tx1_already_done {
            let recent = self.client.get_latest_blockhash().await?;
            let withdraw_swap_tx = transaction_builder::build_withdraw_swap_transaction(
                job.proof_bytes.clone(),
                public_104,
                output_mint,
                recipient_ata,
                min_output_amount,
                self.program_id,
                pool_pda,
                roots_ring_pda,
                nullifier_shard_pda,
                treasury_pda,
                swap_state_pda,
                relay_pubkey,
                recent,
                self.config.priority_micro_lamports,
            )?;
            info!("Submitting WithdrawSwap (1/2)...");
            let mut signed_withdraw = withdraw_swap_tx.clone();
            let bh1 = signed_withdraw.message.recent_blockhash;
            signed_withdraw.sign(&[relay_keypair], bh1);
            let withdraw_sig = self
                .client
                .send_and_confirm_transaction(&signed_withdraw)
                .await?;
            info!("✓ WithdrawSwap confirmed: {}", withdraw_sig);
        }

        // TX2: ExecuteSwapViaOrca - Atomic on-chain CPI swap directly to recipient
        // This replaces the old flow: ReleaseSwapFunds → off-chain swap → ExecuteSwap
        // The swap happens atomically via CPI, and the program handles everything
        // Apply additional slippage tolerance for devnet pools (they have poor liquidity)
        // Use 10% of the expected output as minimum to account for devnet pool imbalances
        let adjusted_min_output = min_output_amount / 10;

        info!(
            "🔄 Executing ON-CHAIN CPI swap: {} lamports SOL → minimum {} tokens of {} (adjusted from {} for devnet)",
            public_amount, adjusted_min_output, output_mint, min_output_amount
        );

        // Ensure recipient has an ATA for the output token (relay pays for creation)
        swap::ensure_ata_exists(
            self.client.as_ref(),
            &recipient_wallet,
            &output_mint,
            relay_keypair,
        )
        .await
        .map_err(|e| Error::InternalServerError(e.to_string()))?;

        // Get Orca pool information and build ExecuteSwapViaOrca instruction
        let wsol_mint = Pubkey::from_str("So11111111111111111111111111111111111111112")
            .map_err(|e| Error::InternalServerError(format!("Invalid wSOL mint: {}", e)))?;

        use std::str::FromStr;

        use orca_whirlpools_client::{
            get_oracle_address, get_tick_array_address, get_whirlpool_address, Whirlpool,
        };
        use orca_whirlpools_core::get_tick_array_start_tick_index;

        // Orca Whirlpool config on devnet
        let whirlpool_config = Pubkey::from_str("FcrweFY1G9HJAHG5inkGB6pKg1HZ6x9UC2WioAfWrGkR")
            .map_err(|e| Error::InternalServerError(format!("Invalid whirlpool config: {}", e)))?;

        // Ensure wSOL ATA exists for SwapState PDA (relay pays for creation) - do this ONCE before loop
        let swap_wsol_ata = get_associated_token_address(&swap_state_pda, &wsol_mint);
        swap::ensure_ata_exists(
            self.client.as_ref(),
            &swap_state_pda,
            &wsol_mint,
            relay_keypair,
        )
        .await
        .map_err(|e| Error::InternalServerError(format!("Failed to create wSOL ATA: {}", e)))?;

        // Check if PrepareSwapSol + SyncNative were already called by checking wSOL ATA token balance
        // If wSOL ATA has tokens, wrapping is complete; otherwise we need to prepare
        let wsol_ata_account = self.client.get_account(&swap_wsol_ata).await?;
        let wsol_token_amount = if wsol_ata_account.data.len() >= 72 {
            u64::from_le_bytes(wsol_ata_account.data[64..72].try_into().unwrap_or([0u8; 8]))
        } else {
            0
        };

        info!("📊 wSOL ATA token balance: {} wSOL", wsol_token_amount);
        let needs_prepare = wsol_token_amount == 0;
        info!(
            "🔍 needs_prepare = {} (wSOL tokens: {})",
            needs_prepare, wsol_token_amount
        );

        if needs_prepare {
            // Step 1a: PrepareSwapSol - Transfer SOL from SwapState to wSOL ATA
            info!("Step 1a/3: Transferring SOL from SwapState to wSOL ATA...");
            let prepare_ix = transaction_builder::build_prepare_swap_sol_instruction(
                self.program_id,
                nullifier,
            )?;

            let recent = self.client.get_latest_blockhash().await?;
            let mut prepare_tx = Transaction::new_with_payer(&[prepare_ix], Some(&relay_pubkey));
            prepare_tx.sign(&[relay_keypair], recent);

            self.client
                .send_and_confirm_transaction(&prepare_tx)
                .await
                .map_err(|e| Error::InternalServerError(format!("PrepareSwapSol failed: {}", e)))?;
            info!("✓ PrepareSwapSol confirmed");

            // Step 1b: SyncNative - Wrap SOL → wSOL
            info!("Step 1b/3: Wrapping SOL to wSOL (SyncNative)...");

            let sync_native_ix =
                spl_token::instruction::sync_native(&spl_token::id(), &swap_wsol_ata).map_err(
                    |e| Error::InternalServerError(format!("Failed to create sync_native: {}", e)),
                )?;

            let recent = self.client.get_latest_blockhash().await?;
            let mut sync_tx = Transaction::new_with_payer(&[sync_native_ix], Some(&relay_pubkey));
            sync_tx.sign(&[relay_keypair], recent);

            self.client
                .send_and_confirm_transaction(&sync_tx)
                .await
                .map_err(|e| Error::InternalServerError(format!("SyncNative failed: {}", e)))?;
            info!("✓ SyncNative confirmed");
        } else {
            info!("✓ SwapState already prepared (lamports drained), skipping PrepareSwapSol and SyncNative");
        }

        // Try multiple tick spacings until we find a pool that works
        let tick_spacings = vec![64, 8, 128, 1];
        let mut swap_sig: Option<Signature> = None;

        for tick_spacing in tick_spacings {
            info!("  Trying tick spacing {}...", tick_spacing);

            // Get whirlpool address for this tick spacing
            let (whirlpool_address, _) =
                get_whirlpool_address(&whirlpool_config, &wsol_mint, &output_mint, tick_spacing)
                    .map_err(|e| {
                        warn!("  Failed to derive whirlpool address: {:?}", e);
                        Error::InternalServerError(format!(
                            "Failed to derive whirlpool address: {:?}",
                            e
                        ))
                    })?;

            // Check if pool exists by fetching it
            let whirlpool_account = match self.client.get_account(&whirlpool_address).await {
                Ok(acc) => acc,
                Err(_) => {
                    warn!("  Pool not found for tick spacing {}", tick_spacing);
                    continue; // Try next tick spacing
                }
            };

            // Deserialize to get the actual tick_spacing from the pool
            let whirlpool_data = match Whirlpool::from_bytes(&whirlpool_account.data) {
                Ok(data) => data,
                Err(e) => {
                    warn!("  Failed to parse whirlpool data: {:?}", e);
                    continue;
                }
            };

            // Use the pool's actual tick spacing
            let actual_tick_spacing = whirlpool_data.tick_spacing;
            info!(
                "  Found pool with actual tick spacing: {}",
                actual_tick_spacing
            );

            // Determine swap direction
            let a_to_b = whirlpool_data.token_mint_a.to_bytes() == wsol_mint.to_bytes();
            let sqrt_price_limit = if a_to_b { 4295048016 } else { u128::MAX };

            // Get oracle address
            let (oracle_address, _) = get_oracle_address(&whirlpool_address).map_err(|e| {
                Error::InternalServerError(format!("Failed to derive oracle: {:?}", e))
            })?;

            // Get tick arrays
            let tick_current = whirlpool_data.tick_current_index;
            const TICK_ARRAY_SIZE: i32 = 88;
            let tick_array_spacing = TICK_ARRAY_SIZE * (actual_tick_spacing as i32);
            let start_tick_index_0 =
                get_tick_array_start_tick_index(tick_current, actual_tick_spacing);
            let start_tick_index_1 = if a_to_b {
                start_tick_index_0 - tick_array_spacing
            } else {
                start_tick_index_0 + tick_array_spacing
            };
            let start_tick_index_2 = if a_to_b {
                start_tick_index_0 - tick_array_spacing * 2
            } else {
                start_tick_index_0 + tick_array_spacing * 2
            };

            let (tick_array_0, _) = get_tick_array_address(&whirlpool_address, start_tick_index_0)
                .map_err(|e| {
                    Error::InternalServerError(format!("Failed to derive tick array 0: {:?}", e))
                })?;
            let (tick_array_1, _) = get_tick_array_address(&whirlpool_address, start_tick_index_1)
                .map_err(|e| {
                    Error::InternalServerError(format!("Failed to derive tick array 1: {:?}", e))
                })?;
            let (tick_array_2, _) = get_tick_array_address(&whirlpool_address, start_tick_index_2)
                .map_err(|e| {
                    Error::InternalServerError(format!("Failed to derive tick array 2: {:?}", e))
                })?;

            // Step 2: Build and submit ExecuteSwapViaOrca instruction
            // This performs the actual Orca swap CPI
            // Note: actual amount is public_amount - fee (0.5%), which is what was transferred to wSOL ATA
            let variable_fee = (public_amount * 5) / 1_000;
            let actual_swap_amount = public_amount - variable_fee;

            info!(
                "Step 2/3: Executing Orca swap CPI (tick spacing {}, amount: {} wSOL)...",
                actual_tick_spacing, actual_swap_amount
            );
            let swap_ix = transaction_builder::build_execute_swap_via_orca_instruction(
                self.program_id,
                nullifier,
                recipient_ata,
                actual_swap_amount,  // Use actual amount after fee
                adjusted_min_output, // Use adjusted minimum for devnet liquidity
                sqrt_price_limit,
                true, // amount_specified_is_input
                a_to_b,
                whirlpool_address,
                Pubkey::new_from_array(whirlpool_data.token_vault_a.to_bytes()),
                Pubkey::new_from_array(whirlpool_data.token_vault_b.to_bytes()),
                tick_array_0,
                tick_array_1,
                tick_array_2,
                oracle_address,
                relay_pubkey, // Payer account (receives rent from closing SwapState)
            )?;

            let recent = self.client.get_latest_blockhash().await?;
            let mut swap_tx = Transaction::new_with_payer(&[swap_ix], Some(&relay_pubkey));
            swap_tx.sign(&[relay_keypair], recent);

            match self.client.send_and_confirm_transaction(&swap_tx).await {
                Ok(sig) => {
                    info!("✓ ExecuteSwapViaOrca confirmed: {}", sig);
                    swap_sig = Some(sig);
                    break; // Success, exit loop
                }
                Err(e) => {
                    warn!(
                        "  ❌ ExecuteSwapViaOrca failed for tick spacing {}: {}",
                        actual_tick_spacing, e
                    );
                    continue; // Try next tick spacing
                }
            }
        }

        let signature = swap_sig.ok_or_else(|| {
            Error::InternalServerError(
                "All Orca pools failed. Devnet pools may be too imbalanced.".to_string(),
            )
        })?;

        Ok(signature)
    }

    /// Submit a withdraw transaction with staking
    /// 
    /// Flow:
    /// 1. User creates and initializes a stake account via their wallet (frontend)
    /// 2. User generates ZK proof for withdraw-to-stake
    /// 3. Relay executes WithdrawStake to move SOL from pool to user's stake account
    /// 4. User delegates the stake to their chosen validator (frontend)
    /// 
    /// This ensures:
    /// - User controls their stake account (they are stake authority)
    /// - Funds are privately withdrawn from the pool
    /// - User can see and manage their stakes normally

    /// Submit an unstake-to-pool transaction
    /// This moves funds from a deactivated stake account back into the shield pool

    /// Build withdraw transaction using the canonical shield-pool layout and PDAs
    /// If PoW is enabled (claim_finder present), will query for wildcard claims
    /// and use the PoW-enabled transaction builder
    async fn build_withdraw_transaction(
        &self,
        job: &Job,
        outputs: &[Output],
    ) -> Result<Transaction, Error> {
        let recent_blockhash = self.client.get_latest_blockhash().await?;

        // Validate outputs (1-10 allowed)
        if outputs.is_empty() || outputs.len() > 10 {
            return Err(Error::ValidationError(
                "Number of outputs must be between 1 and 10".into(),
            ));
        }

        // Convert API Output to planner Output
        use crate::planner::Output as PlannerOutput;
        let planner_outputs: Vec<PlannerOutput> = outputs
            .iter()
            .map(|o| {
                let pubkey = o.to_pubkey()?;
                Ok(PlannerOutput {
                    address: pubkey.to_bytes(),
                    amount: o.amount,
                })
            })
            .collect::<Result<_, Error>>()?;

        // Collect recipient pubkeys (1..N)
        let recipient_pubkeys: Vec<Pubkey> = planner_outputs
            .iter()
            .map(|o| Pubkey::new_from_array(o.address))
            .collect();

        // Get first recipient for fee payer fallback
        let recipient_pubkey = outputs[0].to_pubkey()?;

        if job.proof_bytes.is_empty() {
            return Err(Error::ValidationError(
                "proof bytes must be non-empty".into(),
            ));
        }
        let proof_bytes = job.proof_bytes.clone();
        if proof_bytes.len() >= 4 {
            let prefix = hex::encode(&proof_bytes[..4]);
            info!(
                proof_prefix = prefix.as_str(),
                proof_len = proof_bytes.len()
            );
        }

        if job.public_inputs.len() != 104 {
            return Err(Error::ValidationError(
                "public inputs must be 104 bytes".into(),
            ));
        }
        let mut public_104 = [0u8; 104];
        public_104.copy_from_slice(&job.public_inputs);

        // Parse mint address (empty = native SOL)
        let mint = if let Some(mint_str) = &self.config.mint_address {
            if mint_str.is_empty() {
                Pubkey::default() // Native SOL
            } else {
                Pubkey::from_str(mint_str)
                    .map_err(|e| Error::ValidationError(format!("Invalid mint address: {}", e)))?
            }
        } else {
            Pubkey::default() // Default to native SOL
        };
        let is_spl_mint = mint != Pubkey::default();

        // Get Shield Pool account addresses (use configured addresses if available, otherwise derive PDAs)
        let (pool_pda, treasury_pda, roots_ring_pda, nullifier_shard_pda) = if let (
            Some(pool_addr),
            Some(treasury_addr),
            Some(roots_ring_addr),
            Some(nullifier_shard_addr),
        ) = (
            &self.config.pool_address,
            &self.config.treasury_address,
            &self.config.roots_ring_address,
            &self.config.nullifier_shard_address,
        ) {
            // Use configured addresses
            let pool_pda = Pubkey::from_str(pool_addr)
                .map_err(|e| Error::ValidationError(format!("Invalid pool address: {}", e)))?;
            let treasury_pda = Pubkey::from_str(treasury_addr)
                .map_err(|e| Error::ValidationError(format!("Invalid treasury address: {}", e)))?;
            let roots_ring_pda = Pubkey::from_str(roots_ring_addr).map_err(|e| {
                Error::ValidationError(format!("Invalid roots ring address: {}", e))
            })?;
            let nullifier_shard_pda = Pubkey::from_str(nullifier_shard_addr).map_err(|e| {
                Error::ValidationError(format!("Invalid nullifier shard address: {}", e))
            })?;

            info!("Using configured account addresses:");
            info!("  Pool: {}", pool_pda);
            info!("  Treasury: {}", treasury_pda);
            info!("  Roots Ring: {}", roots_ring_pda);
            info!("  Nullifier Shard: {}", nullifier_shard_pda);

            (pool_pda, treasury_pda, roots_ring_pda, nullifier_shard_pda)
        } else {
            // Fallback to PDA derivation with mint
            warn!("Account addresses not configured, deriving PDAs with mint (this may cause errors if accounts don't exist)");
            transaction_builder::derive_shield_pool_pdas(&self.program_id, &mint)
        };

        // Fee payer pubkey: prefer loaded keypair, else withdraw_authority pubkey, else recipient
        let fee_payer_pubkey = if let Some(ref kp) = self.fee_payer {
            kp.pubkey()
        } else if let Some(ref auth) = self.config.withdraw_authority {
            Pubkey::from_str(auth).map_err(|e| {
                Error::ValidationError(format!("Invalid withdraw authority pubkey: {}", e))
            })?
        } else {
            recipient_pubkey
        };

        // Priority fee (micro-lamports per CU) from config
        let priority_micro_lamports: u64 = self.config.priority_micro_lamports;

        // Pre-compute SPL token accounts when using an SPL mint
        let pool_token_account = if is_spl_mint {
            Some(get_associated_token_address(&pool_pda, &mint))
        } else {
            None
        };
        let treasury_token_account = if is_spl_mint {
            Some(get_associated_token_address(&treasury_pda, &mint))
        } else {
            None
        };
        let recipient_token_accounts_vec: Option<Vec<Pubkey>> = if is_spl_mint {
            Some(
                recipient_pubkeys
                    .iter()
                    .map(|pk| get_associated_token_address(pk, &mint))
                    .collect(),
            )
        } else {
            None
        };
        let recipient_token_accounts_slice = recipient_token_accounts_vec.as_deref();

        // Check if PoW is enabled
        let tx = if let Some(ref claim_finder) = self.claim_finder {
            // PoW path: find specific claim and use PoW transaction builder
            info!("PoW enabled: searching for available claim...");

            // Compute batch_hash from job ID to match what the miner creates
            let job_id = job.request_id.to_string();
            let batch_hash = compute_batch_hash(&job_id);

            // Find available claim
            match claim_finder.find_claim(&batch_hash).await {
                Ok(Some(claim)) => {
                    info!(
                        "✓ Found claim: {} (miner: {}, expires at slot: {})",
                        claim.claim_pda, claim.miner_authority, claim.mined_slot
                    );

                    // Get scramble registry program ID from config
                    let scramble_registry_program_id = self
                        .config
                        .scramble_registry_program_id
                        .as_ref()
                        .and_then(|id| Pubkey::from_str(id).ok())
                        .ok_or_else(|| {
                            Error::ValidationError(
                                "Scramble registry program ID not configured".into(),
                            )
                        })?;

                    let miner_token_account = if is_spl_mint {
                        Some(get_associated_token_address(&claim.miner_authority, &mint))
                    } else {
                        None
                    };

                    // Build PoW-enabled transaction
                    let pow_tx = transaction_builder::build_withdraw_transaction_with_pow(
                        proof_bytes.clone(),
                        public_104,
                        &planner_outputs,
                        batch_hash,
                        self.program_id,
                        pool_pda,
                        roots_ring_pda,
                        nullifier_shard_pda,
                        treasury_pda,
                        &recipient_pubkeys,
                        scramble_registry_program_id,
                        claim.claim_pda,
                        claim.miner_pda,
                        claim.registry_pda,
                        claim.miner_authority,
                        fee_payer_pubkey,
                        recent_blockhash,
                        priority_micro_lamports,
                        if is_spl_mint { Some(mint) } else { None },
                        pool_token_account,
                        recipient_token_accounts_slice,
                        treasury_token_account,
                        miner_token_account,
                    )?;

                    // Check if transaction size exceeds Solana's limit (1644 bytes base64-encoded)
                    // We need to check the base64-encoded size since that's what RPC receives
                    let serialized_bytes = bincode::serialize(&pow_tx).unwrap_or_default();
                    let base64_encoded = base64::Engine::encode(
                        &base64::engine::general_purpose::STANDARD,
                        &serialized_bytes,
                    );
                    let encoded_size = base64_encoded.len();

                    if encoded_size > 1644 {
                        warn!(
                            "⚠️  PoW transaction too large ({} bytes base64 > 1644 limit), falling back to non-PoW transaction",
                            encoded_size
                        );

                        // Fallback to non-PoW transaction
                        transaction_builder::build_withdraw_transaction(
                            proof_bytes.clone(),
                            public_104,
                            &planner_outputs,
                            self.program_id,
                            pool_pda,
                            roots_ring_pda,
                            nullifier_shard_pda,
                            treasury_pda,
                            &recipient_pubkeys,
                            fee_payer_pubkey,
                            recent_blockhash,
                            priority_micro_lamports,
                            if is_spl_mint { Some(mint) } else { None },
                            pool_token_account,
                            recipient_token_accounts_slice,
                            treasury_token_account,
                        )?
                    } else {
                        info!(
                            "✓ PoW transaction size: {} bytes (base64: {})",
                            serialized_bytes.len(),
                            encoded_size
                        );
                        pow_tx
                    }
                }
                Ok(None) => {
                    warn!(
                        "No PoW claims available for job {}. Will retry until miners provide claims.",
                        job.request_id
                    );
                    return Err(Error::InternalServerError(
                        "No PoW claims available yet - waiting for miners to produce claims"
                            .to_string(),
                    ));
                }
                Err(e) => {
                    error!("Failed to query for claims: {}", e);
                    return Err(Error::InternalServerError(format!(
                        "Claim query failed: {}",
                        e
                    )));
                }
            }
        } else {
            transaction_builder::build_withdraw_transaction(
                proof_bytes.clone(),
                public_104,
                &planner_outputs,
                self.program_id,
                pool_pda,
                roots_ring_pda,
                nullifier_shard_pda,
                treasury_pda,
                &recipient_pubkeys,
                fee_payer_pubkey,
                recent_blockhash,
                priority_micro_lamports,
                if is_spl_mint { Some(mint) } else { None },
                pool_token_account,
                recipient_token_accounts_slice,
                treasury_token_account,
            )?
        };

        Ok(tx)
    }

    /// Submit transaction with retry logic.
    /// When Jito is enabled, rebuilds the transaction with a tip instruction.
    async fn submit_and_confirm(
        &self,
        transaction: &Transaction,
        job: &Job,
        outputs: &[Output],
    ) -> Result<Signature, Error> {
        // Suppress warnings when jito feature is not enabled
        #[cfg(not(feature = "jito"))]
        let _ = (job, outputs);
        let mut retries = 0;
        let max_retries = self.config.max_retries;

        // Choose submit path: Jito (feature + env) or RPC
        let use_jito =
            std::env::var("RELAY_JITO_ENABLED").unwrap_or_else(|_| "false".into()) == "true";

        if use_jito {
            #[cfg(feature = "jito")]
            {
                // Use RELAY_JITO_URL (or fallback to RELAY_SOLANA__RPC_URL)
                let jito_url = std::env::var("RELAY_JITO_URL")
                    .or_else(|_| std::env::var("RELAY_SOLANA__RPC_URL"))
                    .unwrap_or_else(|_| "http://localhost:8899".into());

                let mut jito = crate::solana::submit::JitoSubmit::new(&jito_url)
                    .map_err(|e| Error::InternalServerError(e.to_string()))?;

                // Fetch a random Jito tip account
                let tip_account = jito.fetch_tip_account().map_err(|e| {
                    Error::InternalServerError(format!("fetch tip account failed: {}", e))
                })?;

                // Rebuild transaction with tip instruction
                let recent_blockhash = self.client.get_latest_blockhash().await?;
                let recipient_pubkey = outputs[0].to_pubkey()?;
                let recipient_amount = outputs[0].amount;
                let recipient_addr_32: [u8; 32] = recipient_pubkey.to_bytes();

                if job.proof_bytes.is_empty() {
                    return Err(Error::ValidationError(
                        "proof bytes must be non-empty".into(),
                    ));
                }
                let proof_bytes = job.proof_bytes.clone();

                let mut public_104 = [0u8; 104];
                public_104.copy_from_slice(&job.public_inputs);

                // Parse mint address (empty = native SOL)
                let mint = if let Some(mint_str) = &self.config.mint_address {
                    if mint_str.is_empty() {
                        Pubkey::default() // Native SOL
                    } else {
                        Pubkey::from_str(mint_str).map_err(|e| {
                            Error::ValidationError(format!("Invalid mint address: {}", e))
                        })?
                    }
                } else {
                    Pubkey::default() // Default to native SOL
                };

                let (pool_pda, treasury_pda, roots_ring_pda, nullifier_shard_pda) = if let (
                    Some(pool_addr),
                    Some(treasury_addr),
                    Some(roots_ring_addr),
                    Some(nullifier_shard_addr),
                ) = (
                    &self.config.pool_address,
                    &self.config.treasury_address,
                    &self.config.roots_ring_address,
                    &self.config.nullifier_shard_address,
                ) {
                    // Use configured addresses
                    let pool_pda = Pubkey::from_str(pool_addr).map_err(|e| {
                        Error::ValidationError(format!("Invalid pool address: {}", e))
                    })?;
                    let treasury_pda = Pubkey::from_str(treasury_addr).map_err(|e| {
                        Error::ValidationError(format!("Invalid treasury address: {}", e))
                    })?;
                    let roots_ring_pda = Pubkey::from_str(roots_ring_addr).map_err(|e| {
                        Error::ValidationError(format!("Invalid roots ring address: {}", e))
                    })?;
                    let nullifier_shard_pda =
                        Pubkey::from_str(nullifier_shard_addr).map_err(|e| {
                            Error::ValidationError(format!(
                                "Invalid nullifier shard address: {}",
                                e
                            ))
                        })?;

                    (pool_pda, treasury_pda, roots_ring_pda, nullifier_shard_pda)
                } else {
                    // Fallback to PDA derivation with mint
                    transaction_builder::derive_shield_pool_pdas(&self.program_id, &mint)
                };

                let fee_payer_pubkey = if let Some(ref kp) = self.fee_payer {
                    kp.pubkey()
                } else if let Some(ref auth) = self.config.withdraw_authority {
                    Pubkey::from_str(auth).map_err(|e| {
                        Error::ValidationError(format!("Invalid withdraw authority pubkey: {}", e))
                    })?
                } else {
                    recipient_pubkey
                };

                let mut vtx = transaction_builder::build_withdraw_versioned_with_tip(
                    proof_bytes,
                    public_104,
                    recipient_addr_32,
                    recipient_amount,
                    self.program_id,
                    pool_pda,
                    roots_ring_pda,
                    nullifier_shard_pda,
                    treasury_pda,
                    recipient_pubkey,
                    fee_payer_pubkey,
                    recent_blockhash,
                    self.config.priority_micro_lamports,
                    tip_account,
                    self.config.jito_tip_lamports,
                )?;

                // Sign with fee payer
                if let Some(ref kp) = self.fee_payer {
                    vtx.sign(&[kp], recent_blockhash);
                }

                // Submit via Jito with retries
                while retries < max_retries {
                    match jito.send(vtx.clone()) {
                        Ok(signature) => {
                            return Ok(signature);
                        }
                        Err(e) => {
                            retries += 1;
                            if retries >= max_retries {
                                error!("Jito submit failed after {} attempts: {}", max_retries, e);
                                return Err(Error::InternalServerError(e.to_string()));
                            }
                            let delay =
                                Duration::from_millis(self.config.retry_delay_ms * retries as u64);
                            warn!(
                                "Jito attempt {} failed, retrying in {:?}: {}",
                                retries, delay, e
                            );
                            tokio::time::sleep(delay).await;
                        }
                    }
                }
                return Err(Error::InternalServerError(
                    "Jito max retries exceeded".into(),
                ));
            }
            #[cfg(not(feature = "jito"))]
            {
                warn!("RELAY_JITO_ENABLED=true but crate not compiled with 'jito' feature; using RPC path");
            }
        }

        // RPC path: sign and submit the provided transaction
        let mut tx = transaction.clone();
        if let Some(ref kp) = self.fee_payer {
            let recent = tx.message.recent_blockhash;
            tx.sign(&[kp], recent);
        }

        while retries < max_retries {
            match self.client.send_and_confirm_transaction(&tx).await {
                Ok(signature) => {
                    debug!(
                        "Transaction confirmed: {} (attempt {})",
                        signature,
                        retries + 1
                    );
                    return Ok(signature);
                }
                Err(e) => {
                    retries += 1;
                    if retries >= max_retries {
                        error!("Transaction failed after {} attempts: {}", max_retries, e);
                        return Err(e);
                    }
                    let delay = Duration::from_millis(self.config.retry_delay_ms * retries as u64);
                    warn!(
                        "Transaction attempt {} failed, retrying in {:?}: {}",
                        retries, delay, e
                    );
                    tokio::time::sleep(delay).await;
                }
            }
        }

        Err(Error::InternalServerError(
            "Max retries exceeded".to_string(),
        ))
    }
}

#[derive(Debug, Clone, serde::Deserialize, serde::Serialize)]
pub struct Output {
    pub recipient: String, // Base58 encoded public key
    pub amount: u64,       // Amount in lamports
}

impl Output {
    pub fn to_pubkey(&self) -> Result<Pubkey, Error> {
        Pubkey::from_str(&self.recipient)
            .map_err(|e| Error::ValidationError(format!("Invalid recipient address: {}", e)))
    }
}

#[cfg(test)]
mod tests {
    use serde_json::json;

    use super::*;

    #[test]
    fn test_parse_outputs() {
        let _config = SolanaConfig {
            rpc_url: "http://localhost:8899".to_string(),
            ws_url: "ws://localhost:8900".to_string(),
            commitment: "confirmed".to_string(),
            program_id: "11111111111111111111111111111111".to_string(),
            withdraw_authority: None,
            priority_micro_lamports: 1000,
            jito_tip_lamports: 0,
            max_retries: 3,
            retry_delay_ms: 1000,
            scramble_registry_program_id: Some(
                "scb1q9pSBXbmAj2rc58wqKKsvuf4t4z9CKx6Xk79Js4".to_string(),
            ),
            mint_address: None, // Default to native SOL
            pool_address: Some("11111111111111111111111111111111".to_string()),
            treasury_address: Some("11111111111111111111111111111111".to_string()),
            roots_ring_address: Some("11111111111111111111111111111111".to_string()),
            nullifier_shard_address: Some("11111111111111111111111111111111".to_string()),
        };

        // This would need to be updated when we implement the actual service
        // let service = SolanaService { /* ... */ };

        let outputs_json = json!([
            {
                "recipient": "11111111111111111111111111111112",
                "amount": 1000000
            },
            {
                "recipient": "11111111111111111111111111111113",
                "amount": 2000000
            }
        ]);

        // Test would call service.parse_outputs(&outputs_json)
        // For now, just test the JSON structure
        assert!(outputs_json.is_array());
        assert_eq!(outputs_json.as_array().unwrap().len(), 2);
    }

    #[test]
    fn test_output_to_pubkey() {
        let output = Output {
            recipient: "11111111111111111111111111111112".to_string(),
            amount: 1000000,
        };

        assert!(output.to_pubkey().is_ok());
    }

    #[test]
    fn test_invalid_output_pubkey() {
        let output = Output {
            recipient: "invalid".to_string(),
            amount: 1000000,
        };

        assert!(output.to_pubkey().is_err());
    }
}<|MERGE_RESOLUTION|>--- conflicted
+++ resolved
@@ -7,12 +7,6 @@
 use std::{str::FromStr, sync::Arc, time::Duration};
 
 use async_trait::async_trait;
-<<<<<<< HEAD
-use base64::{Engine as _, engine::general_purpose};
-use bincode;
-use hex;
-=======
->>>>>>> 7ec193ac
 use solana_sdk::{
     commitment_config::CommitmentConfig,
     pubkey::Pubkey,
@@ -155,7 +149,7 @@
             job.request_id
         );
 
-        // 1. Parse outputs from JSON (required for withdraw and swap)
+        // 1. Parse outputs from JSON
         let outputs_value = if job.outputs_json.is_object() {
             // New format: { "outputs": [...], "swap": {...} }
             job.outputs_json.get("outputs").unwrap_or(&job.outputs_json)
@@ -165,7 +159,7 @@
         };
         let outputs = self.parse_outputs(outputs_value)?;
 
-        // 3. Check if swap is requested
+        // 2. Check if swap is requested
         let swap_config: Option<crate::swap::SwapConfig> =
             if let Some(swap_value) = job.outputs_json.get("swap") {
                 match serde_json::from_value(swap_value.clone()) {
@@ -182,7 +176,7 @@
                 None
             };
 
-        // 4. Build and submit transaction(s)
+        // 3. Build and submit transaction(s)
         if let Some(swap_config) = swap_config {
             // Two-transaction flow: withdraw to relay temp account, then swap to final recipient
             self.submit_withdraw_with_swap(job, &outputs, &swap_config)
@@ -641,22 +635,6 @@
         Ok(signature)
     }
 
-    /// Submit a withdraw transaction with staking
-    /// 
-    /// Flow:
-    /// 1. User creates and initializes a stake account via their wallet (frontend)
-    /// 2. User generates ZK proof for withdraw-to-stake
-    /// 3. Relay executes WithdrawStake to move SOL from pool to user's stake account
-    /// 4. User delegates the stake to their chosen validator (frontend)
-    /// 
-    /// This ensures:
-    /// - User controls their stake account (they are stake authority)
-    /// - Funds are privately withdrawn from the pool
-    /// - User can see and manage their stakes normally
-
-    /// Submit an unstake-to-pool transaction
-    /// This moves funds from a deactivated stake account back into the shield pool
-
     /// Build withdraw transaction using the canonical shield-pool layout and PDAs
     /// If PoW is enabled (claim_finder present), will query for wildcard claims
     /// and use the PoW-enabled transaction builder

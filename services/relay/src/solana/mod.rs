--- conflicted
+++ resolved
@@ -7,7 +7,7 @@
 use solana_sdk::{
     commitment_config::CommitmentConfig,
     pubkey::Pubkey,
-    signature::{read_keypair_file, Keypair, Signature, Signer},
+    signature::{Keypair, Signature, Signer},
     transaction::Transaction,
 };
 #[cfg(feature = "jito")]
@@ -21,32 +21,29 @@
 use crate::config::SolanaConfig;
 use crate::db::models::Job;
 use crate::error::Error;
-<<<<<<< HEAD
+use serde_json;
 
 // Manual implementation of associated token account derivation
 // This avoids dependency conflicts with spl-associated-token-account
 fn get_associated_token_address(wallet: &Pubkey, mint: &Pubkey) -> Pubkey {
     // Associated Token Account Program ID
-    const ASSOCIATED_TOKEN_PROGRAM_ID: Pubkey = solana_sdk::pubkey!("ATokenGPvbdGVxr1b2hvZbsiqW5xWH25efTNsLJA8knL");
-    
+    const ASSOCIATED_TOKEN_PROGRAM_ID: Pubkey =
+        solana_sdk::pubkey!("ATokenGPvbdGVxr1b2hvZbsiqW5xWH25efTNsLJA8knL");
+
     // Token Program ID
-    const TOKEN_PROGRAM_ID: Pubkey = solana_sdk::pubkey!("TokenkegQfeZyiNwAJbNbGKPFXCWuBvf9Ss623VQ5DA");
-    
+    const TOKEN_PROGRAM_ID: Pubkey = solana_sdk::pubkey!(
+        "TokenkegQfeZyiNwAJbNbGKPFXCWuBvf9Ss623VQ5DA"
+    );
+
     // Find the associated token account address
     let (ata, _) = Pubkey::find_program_address(
-        &[
-            wallet.as_ref(),
-            TOKEN_PROGRAM_ID.as_ref(),
-            mint.as_ref(),
-        ],
+        &[wallet.as_ref(), TOKEN_PROGRAM_ID.as_ref(), mint.as_ref()],
         &ASSOCIATED_TOKEN_PROGRAM_ID,
     );
-    
+
     ata
 }
-=======
-use serde_json;
->>>>>>> 8a88b7b6
+
 // Removed external TransactionResult dependency; we return Signature to callers.
 
 // Helper function to parse keypair from environment variable
@@ -184,7 +181,7 @@
         let recent_blockhash = self.client.get_latest_blockhash().await?;
 
         // Validate outputs (1-10 allowed)
-        if outputs.len() == 0 || outputs.len() > 10 {
+        if outputs.is_empty() || outputs.len() > 10 {
             return Err(Error::ValidationError(
                 "Number of outputs must be between 1 and 10".into(),
             ));
@@ -192,7 +189,7 @@
 
         // Convert API Output to planner Output
         use crate::planner::Output as PlannerOutput;
-        let planner_outputs: Result<Vec<PlannerOutput>, Error> = outputs
+        let planner_outputs: Vec<PlannerOutput> = outputs
             .iter()
             .map(|o| {
                 let pubkey = o.to_pubkey()?;
@@ -201,8 +198,13 @@
                     amount: o.amount,
                 })
             })
+            .collect::<Result<_, Error>>()?;
+
+        // Collect recipient pubkeys (1..N)
+        let recipient_pubkeys: Vec<Pubkey> = planner_outputs
+            .iter()
+            .map(|o| Pubkey::new_from_array(o.address))
             .collect();
-        let planner_outputs = planner_outputs?;
 
         // Get first recipient for fee payer fallback
         let recipient_pubkey = outputs[0].to_pubkey()?;
@@ -240,6 +242,7 @@
         } else {
             Pubkey::default() // Default to native SOL
         };
+        let is_spl_mint = mint != Pubkey::default();
 
         // Get Shield Pool account addresses (use configured addresses if available, otherwise derive PDAs)
         let (pool_pda, treasury_pda, roots_ring_pda, nullifier_shard_pda) = if let (
@@ -292,6 +295,29 @@
         // Priority fee (micro-lamports per CU) from config
         let priority_micro_lamports: u64 = self.config.priority_micro_lamports;
 
+        // Pre-compute SPL token accounts when using an SPL mint
+        let pool_token_account = if is_spl_mint {
+            Some(get_associated_token_address(&pool_pda, &mint))
+        } else {
+            None
+        };
+        let treasury_token_account = if is_spl_mint {
+            Some(get_associated_token_address(&treasury_pda, &mint))
+        } else {
+            None
+        };
+        let recipient_token_accounts_vec: Option<Vec<Pubkey>> = if is_spl_mint {
+            Some(
+                recipient_pubkeys
+                    .iter()
+                    .map(|pk| get_associated_token_address(pk, &mint))
+                    .collect(),
+            )
+        } else {
+            None
+        };
+        let recipient_token_accounts_slice = recipient_token_accounts_vec.as_deref();
+
         // Check if PoW is enabled
         let tx = if let Some(ref claim_finder) = self.claim_finder {
             // PoW path: find specific claim and use PoW transaction builder
@@ -321,43 +347,12 @@
                             )
                         })?;
 
-<<<<<<< HEAD
-                    // Derive token accounts if mint is not native SOL
-                    let (pool_token_account, recipient_token_account, treasury_token_account, miner_token_account) = 
-                        if mint != Pubkey::default() {
-                            // Derive token accounts for SPL tokens
-                            let pool_token_account = get_associated_token_address(
-                                &pool_pda,
-                                &mint,
-                            );
-                            let recipient_token_account = get_associated_token_address(
-                                &recipient_pubkey,
-                                &mint,
-                            );
-                            let treasury_token_account = get_associated_token_address(
-                                &treasury_pda,
-                                &mint,
-                            );
-                            let miner_token_account = get_associated_token_address(
-                                &claim.miner_authority,
-                                &mint,
-                            );
-                            
-                            (Some(pool_token_account), Some(recipient_token_account), Some(treasury_token_account), Some(miner_token_account))
-                        } else {
-                            (None, None, None, None)
-                        };
-=======
-                    // Extract recipient pubkeys for accounts
-                    let recipient_pubkeys: Result<Vec<Pubkey>, Error> = planner_outputs
-                        .iter()
-                        .map(|o| Pubkey::new_from_array(o.address))
-                        .map(Ok)
-                        .collect();
-                    let recipient_pubkeys = recipient_pubkeys?;
->>>>>>> 8a88b7b6
-
-                    // Build PoW-enabled transaction
+                    let miner_token_account = if is_spl_mint {
+                        Some(get_associated_token_address(&claim.miner_authority, &mint))
+                    } else {
+                        None
+                    };
+
                     transaction_builder::build_withdraw_transaction_with_pow(
                         proof_bytes.clone(),
                         public_104,
@@ -377,17 +372,14 @@
                         fee_payer_pubkey,
                         recent_blockhash,
                         priority_micro_lamports,
-                        Some(mint),
+                        if is_spl_mint { Some(mint) } else { None },
                         pool_token_account,
-                        recipient_token_account,
+                        recipient_token_accounts_slice,
                         treasury_token_account,
                         miner_token_account,
                     )?
                 }
                 Ok(None) => {
-                    // PoW mode is enabled but no claims are available yet
-                    // Return a retryable error so the worker will requeue the job
-                    // and try again when miners have produced claims
                     warn!(
                         "No PoW claims available for job {}. Will retry until miners provide claims.",
                         job.request_id
@@ -406,33 +398,6 @@
                 }
             }
         } else {
-            // Legacy path (no PoW)
-            // Extract recipient pubkeys for accounts
-            let recipient_pubkeys: Result<Vec<Pubkey>, Error> = planner_outputs
-                .iter()
-                .map(|o| Pubkey::new_from_array(o.address))
-                .map(Ok)
-                .collect();
-            let recipient_pubkeys = recipient_pubkeys?;
-
-                // Derive token accounts if mint is not native SOL
-                let (pool_token_account, recipient_token_account) = 
-                    if mint != Pubkey::default() {
-                        // Derive token accounts for SPL tokens
-                        let pool_token_account = get_associated_token_address(
-                            &pool_pda,
-                            &mint,
-                        );
-                        let recipient_token_account = get_associated_token_address(
-                            &recipient_pubkey,
-                            &mint,
-                        );
-                        
-                        (Some(pool_token_account), Some(recipient_token_account))
-                    } else {
-                        (None, None)
-                    };
-
             transaction_builder::build_withdraw_transaction(
                 proof_bytes.clone(),
                 public_104,
@@ -446,9 +411,10 @@
                 fee_payer_pubkey,
                 recent_blockhash,
                 priority_micro_lamports,
-                Some(mint),
+                if is_spl_mint { Some(mint) } else { None },
                 pool_token_account,
-                recipient_token_account,
+                recipient_token_accounts_slice,
+                treasury_token_account,
             )?
         };
 

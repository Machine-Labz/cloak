--- conflicted
+++ resolved
@@ -18,21 +18,19 @@
 // This avoids dependency conflicts with spl-associated-token-account
 fn get_associated_token_address(wallet: &Pubkey, mint: &Pubkey) -> Pubkey {
     // Associated Token Account Program ID
-    const ASSOCIATED_TOKEN_PROGRAM_ID: Pubkey = solana_sdk::pubkey!("ATokenGPvbdGVxr1b2hvZbsiqW5xWH25efTNsLJA8knL");
-    
+    const ASSOCIATED_TOKEN_PROGRAM_ID: Pubkey =
+        solana_sdk::pubkey!("ATokenGPvbdGVxr1b2hvZbsiqW5xWH25efTNsLJA8knL");
+
     // Token Program ID
-    const TOKEN_PROGRAM_ID: Pubkey = solana_sdk::pubkey!("TokenkegQfeZyiNwAJbNbGKPFXCWuBvf9Ss623VQ5DA");
-    
+    const TOKEN_PROGRAM_ID: Pubkey =
+        solana_sdk::pubkey!("TokenkegQfeZyiNwAJbNbGKPFXCWuBvf9Ss623VQ5DA");
+
     // Find the associated token account address
     let (ata, _) = Pubkey::find_program_address(
-        &[
-            wallet.as_ref(),
-            TOKEN_PROGRAM_ID.as_ref(),
-            mint.as_ref(),
-        ],
+        &[wallet.as_ref(), TOKEN_PROGRAM_ID.as_ref(), mint.as_ref()],
         &ASSOCIATED_TOKEN_PROGRAM_ID,
     );
-    
+
     ata
 }
 
@@ -56,7 +54,9 @@
 
     let num_outputs = outputs.len();
     if num_outputs == 0 || num_outputs > 10 {
-        return Err(Error::ValidationError("Number of outputs must be between 1 and 10".into()));
+        return Err(Error::ValidationError(
+            "Number of outputs must be between 1 and 10".into(),
+        ));
     }
 
     let per_output_len = RECIPIENT_ADDR_LEN + RECIPIENT_AMOUNT_LEN;
@@ -94,7 +94,9 @@
 
     let num_outputs = outputs.len();
     if num_outputs == 0 || num_outputs > 10 {
-        return Err(Error::ValidationError("Number of outputs must be between 1 and 10".into()));
+        return Err(Error::ValidationError(
+            "Number of outputs must be between 1 and 10".into(),
+        ));
     }
 
     let per_output_len = RECIPIENT_ADDR_LEN + RECIPIENT_AMOUNT_LEN;
@@ -147,49 +149,43 @@
     treasury: Pubkey,
     roots_ring_pda: Pubkey,
     nullifier_shard_pda: Pubkey,
-<<<<<<< HEAD
-    recipient: Pubkey,
+    recipients: &[Pubkey], // 1-N recipient accounts
     mint: Option<Pubkey>,
     pool_token_account: Option<Pubkey>,
-    recipient_token_account: Option<Pubkey>,
-=======
-    recipients: &[Pubkey], // 1-N recipient accounts
->>>>>>> 8a88b7b6
+    recipient_token_accounts: Option<&[Pubkey]>,
+    treasury_token_account: Option<Pubkey>,
 ) -> Instruction {
     let mut data = Vec::with_capacity(1 + body.len());
     data.push(2u8); // ShieldPoolInstruction::Withdraw
     data.extend_from_slice(body);
 
-<<<<<<< HEAD
-    let mut accounts = vec![
-        AccountMeta::new(pool_pda, false),                // pool (writable)
-        AccountMeta::new(treasury, false),                // treasury (writable)
-        AccountMeta::new_readonly(roots_ring_pda, false), // roots ring (readonly)
-        AccountMeta::new(nullifier_shard_pda, false),     // nullifier shard (writable)
-        AccountMeta::new(recipient, false),               // recipient (writable)
-        AccountMeta::new_readonly(system_program::id(), false),
-    ];
-=======
     let mut accounts = Vec::with_capacity(5 + recipients.len());
-    accounts.push(AccountMeta::new(pool_pda, false));                      // pool (writable)
-    accounts.push(AccountMeta::new(treasury, false));                      // treasury (writable)
-    accounts.push(AccountMeta::new_readonly(roots_ring_pda, false));       // roots ring (readonly)
-    accounts.push(AccountMeta::new(nullifier_shard_pda, false));           // nullifier shard (writable)
-    
+    accounts.push(AccountMeta::new(pool_pda, false)); // pool (writable)
+    accounts.push(AccountMeta::new(treasury, false)); // treasury (writable)
+    accounts.push(AccountMeta::new_readonly(roots_ring_pda, false)); // roots ring (readonly)
+    accounts.push(AccountMeta::new(nullifier_shard_pda, false)); // nullifier shard (writable)
+
     // Add all recipient accounts
     for recipient in recipients {
         accounts.push(AccountMeta::new(*recipient, false));
     }
-    
+
     // Add system program at the end
     accounts.push(AccountMeta::new_readonly(system_program::id(), false));
->>>>>>> 8a88b7b6
 
     // Add SPL token accounts if mint is provided
-    if let (Some(_mint), Some(pool_token), Some(recipient_token)) = (mint, pool_token_account, recipient_token_account) {
+    if let (Some(_mint), Some(pool_token), Some(recipient_tokens), Some(treasury_token)) = (
+        mint,
+        pool_token_account,
+        recipient_token_accounts,
+        treasury_token_account,
+    ) {
         accounts.push(AccountMeta::new_readonly(spl_token::id(), false)); // token_program (readonly)
         accounts.push(AccountMeta::new(pool_token, false)); // pool_token_account (writable)
-        accounts.push(AccountMeta::new(recipient_token, false)); // recipient_token_account (writable)
+        for token_account in recipient_tokens {
+            accounts.push(AccountMeta::new(*token_account, false)); // recipient_token_account (writable)
+        }
+        accounts.push(AccountMeta::new(treasury_token, false)); // treasury_token_account (writable)
     }
 
     Instruction {
@@ -201,52 +197,20 @@
 
 /// Build an Instruction for shield-pool::Withdraw with PoW accounts (discriminant = 2)
 ///
-/// Accounts layout for native SOL:
-/// 0. pool_pda (writable)
-/// 1. treasury (writable)
-/// 2. roots_ring_pda (readonly)
-/// 3. nullifier_shard_pda (writable)
-/// 4. recipient (writable)
-/// 5. system_program (readonly)
-/// 6. scramble_registry_program (readonly)
-/// 7. claim_pda (writable)
-/// 8. miner_pda (writable)
-/// 9. registry_pda (writable)
-/// 10. clock_sysvar (readonly)
-/// 11. miner_authority (writable)
-/// 12. shield_pool_program (readonly)
-///
-/// Accounts layout for SPL tokens:
-/// 0. pool_pda (writable)
-/// 1. treasury (writable)
-/// 2. roots_ring_pda (readonly)
-/// 3. nullifier_shard_pda (writable)
-<<<<<<< HEAD
-/// 4. recipient (writable)
-/// 5. system_program (readonly)
-/// 6. scramble_registry_program (readonly)
-/// 7. claim_pda (writable)
-/// 8. miner_pda (writable)
-/// 9. registry_pda (writable)
-/// 10. clock_sysvar (readonly)
-/// 11. miner_authority (writable)
-/// 12. shield_pool_program (readonly)
-/// 13. token_program (readonly)
-/// 14. pool_token_account (writable)
-/// 15. recipient_token_account (writable)
-/// 16. treasury_token_account (writable)
-/// 17. miner_token_account (writable)
-=======
 /// 4..4+N. recipients (writable) - 1 to 10 recipient accounts
 /// 4+N. system_program (readonly)
-/// 4+N+1. scramble_registry_program (readonly) - NEW
-/// 4+N+2. claim_pda (writable) - NEW
-/// 4+N+3. miner_pda (writable) - NEW
-/// 4+N+4. registry_pda (writable) - NEW
-/// 4+N+5. clock_sysvar (readonly) - NEW
-/// 4+N+6. miner_authority (writable) - NEW (receives fee share)
-/// 4+N+7. shield_pool_program (readonly) - NEW (for CPI signer)
->>>>>>> 8a88b7b6
+/// 4+N+1. scramble_registry_program (readonly)
+/// 4+N+2. claim_pda (writable)
+/// 4+N+3. miner_pda (writable)
+/// 4+N+4. registry_pda (writable)
+/// 4+N+5. clock_sysvar (readonly)
+/// 4+N+6. miner_authority (writable)
+/// 4+N+7. shield_pool_program (readonly)
+/// 4+N+8. token_program (readonly) [present when mint provided]
+/// 4+N+9. pool_token_account (writable)
+/// 4+N+10..4+N+9+M. recipient_token_accounts (writable, one per recipient)
+/// next. treasury_token_account (writable)
+/// final (optional). miner_token_account (writable, when PoW + SPL)
 pub fn build_withdraw_instruction_with_pow(
     program_id: Pubkey,
     body: &[u8],
@@ -262,7 +226,7 @@
     miner_authority: Pubkey,
     mint: Option<Pubkey>,
     pool_token_account: Option<Pubkey>,
-    recipient_token_account: Option<Pubkey>,
+    recipient_token_accounts: Option<&[Pubkey]>,
     treasury_token_account: Option<Pubkey>,
     miner_token_account: Option<Pubkey>,
 ) -> Instruction {
@@ -272,25 +236,6 @@
     data.push(2u8); // ShieldPoolInstruction::Withdraw
     data.extend_from_slice(body);
 
-<<<<<<< HEAD
-    let mut accounts = vec![
-        // Standard withdraw accounts
-        AccountMeta::new(pool_pda, false),
-        AccountMeta::new(treasury, false),
-        AccountMeta::new_readonly(roots_ring_pda, false),
-        AccountMeta::new(nullifier_shard_pda, false),
-        AccountMeta::new(recipient, false),
-        AccountMeta::new_readonly(system_program::id(), false),
-        // PoW scrambler accounts
-        AccountMeta::new_readonly(scramble_registry_program, false),
-        AccountMeta::new(claim_pda, false),
-        AccountMeta::new(miner_pda, false),
-        AccountMeta::new(registry_pda, false),
-        AccountMeta::new_readonly(sysvar::clock::id(), false),
-        AccountMeta::new(miner_authority, false), // Receives scrambler fee share
-        AccountMeta::new_readonly(program_id, false), // Shield-pool program ID (for CPI signer)
-    ];
-=======
     let mut accounts = Vec::with_capacity(12 + recipients.len());
     // Standard withdraw accounts
     accounts.push(AccountMeta::new(pool_pda, false));
@@ -312,14 +257,26 @@
     accounts.push(AccountMeta::new_readonly(sysvar::clock::id(), false));
     accounts.push(AccountMeta::new(miner_authority, false)); // Receives scrambler fee share
     accounts.push(AccountMeta::new_readonly(program_id, false)); // Shield-pool program ID (for CPI signer)
->>>>>>> 8a88b7b6
 
     // Add SPL token accounts if mint is provided
-    if let (Some(_mint), Some(pool_token), Some(recipient_token), Some(treasury_token), Some(miner_token)) = 
-        (mint, pool_token_account, recipient_token_account, treasury_token_account, miner_token_account) {
+    if let (
+        Some(_mint),
+        Some(pool_token),
+        Some(recipient_tokens),
+        Some(treasury_token),
+        Some(miner_token),
+    ) = (
+        mint,
+        pool_token_account,
+        recipient_token_accounts,
+        treasury_token_account,
+        miner_token_account,
+    ) {
         accounts.push(AccountMeta::new_readonly(spl_token::id(), false)); // token_program (readonly)
         accounts.push(AccountMeta::new(pool_token, false)); // pool_token_account (writable)
-        accounts.push(AccountMeta::new(recipient_token, false)); // recipient_token_account (writable)
+        for token_account in recipient_tokens {
+            accounts.push(AccountMeta::new(*token_account, false)); // recipient_token_account (writable)
+        }
         accounts.push(AccountMeta::new(treasury_token, false)); // treasury_token_account (writable)
         accounts.push(AccountMeta::new(miner_token, false)); // miner_token_account (writable)
     }
@@ -333,17 +290,23 @@
 
 /// Derive Shield Pool PDAs according to the on-chain program seeds.
 /// Now includes mint for multi-token support.
-pub(crate) fn derive_shield_pool_pdas(program_id: &Pubkey, mint: &Pubkey) -> (Pubkey, Pubkey, Pubkey, Pubkey) {
+pub(crate) fn derive_shield_pool_pdas(
+    program_id: &Pubkey,
+    mint: &Pubkey,
+) -> (Pubkey, Pubkey, Pubkey, Pubkey) {
     let (pool_pda, _) = Pubkey::find_program_address(&[b"pool", mint.as_ref()], program_id);
     let (treasury_pda, _) = Pubkey::find_program_address(&[b"treasury", mint.as_ref()], program_id);
-    let (roots_ring_pda, _) = Pubkey::find_program_address(&[b"roots_ring", mint.as_ref()], program_id);
-    let (nullifier_shard_pda, _) = Pubkey::find_program_address(&[b"nullifier_shard", mint.as_ref()], program_id);
+    let (roots_ring_pda, _) =
+        Pubkey::find_program_address(&[b"roots_ring", mint.as_ref()], program_id);
+    let (nullifier_shard_pda, _) =
+        Pubkey::find_program_address(&[b"nullifier_shard", mint.as_ref()], program_id);
     (pool_pda, treasury_pda, roots_ring_pda, nullifier_shard_pda)
 }
 
 /// Derive commitments PDA for a specific mint.
 pub(crate) fn derive_commitments_pda(program_id: &Pubkey, mint: &Pubkey) -> Pubkey {
-    let (commitments_pda, _) = Pubkey::find_program_address(&[b"commitments", mint.as_ref()], program_id);
+    let (commitments_pda, _) =
+        Pubkey::find_program_address(&[b"commitments", mint.as_ref()], program_id);
     commitments_pda
 }
 
@@ -366,8 +329,7 @@
     slot: u64,
 ) -> (Pubkey, Pubkey, Pubkey) {
     // Registry PDA: ["registry"]
-    let (registry_pda, _) =
-        Pubkey::find_program_address(&[b"registry"], registry_program_id);
+    let (registry_pda, _) = Pubkey::find_program_address(&[b"registry"], registry_program_id);
 
     // Miner PDA: ["miner", authority]
     let (miner_pda, _) =
@@ -403,13 +365,10 @@
     priority_micro_lamports: u64,
     mint: Option<Pubkey>,
     pool_token_account: Option<Pubkey>,
-    recipient_token_account: Option<Pubkey>,
+    recipient_token_accounts: Option<&[Pubkey]>,
+    treasury_token_account: Option<Pubkey>,
 ) -> Result<Transaction, Error> {
-    let body = build_withdraw_ix_body(
-        proof_bytes.as_slice(),
-        &public_104,
-        outputs,
-    )?;
+    let body = build_withdraw_ix_body(proof_bytes.as_slice(), &public_104, outputs)?;
     let withdraw_ix = build_withdraw_instruction(
         program_id,
         &body,
@@ -417,14 +376,11 @@
         treasury,
         roots_ring_pda,
         nullifier_shard_pda,
-<<<<<<< HEAD
-        recipient,
+        recipients,
         mint,
         pool_token_account,
-        recipient_token_account,
-=======
-        recipients,
->>>>>>> 8a88b7b6
+        recipient_token_accounts,
+        treasury_token_account,
     );
 
     let cu_ix = ComputeBudgetInstruction::set_compute_unit_limit(1_000_000);
@@ -461,16 +417,12 @@
     priority_micro_lamports: u64,
     mint: Option<Pubkey>,
     pool_token_account: Option<Pubkey>,
-    recipient_token_account: Option<Pubkey>,
+    recipient_token_accounts: Option<&[Pubkey]>,
     treasury_token_account: Option<Pubkey>,
     miner_token_account: Option<Pubkey>,
 ) -> Result<Transaction, Error> {
-    let body = build_withdraw_ix_body_with_pow(
-        proof_bytes.as_slice(),
-        &public_104,
-        outputs,
-        &batch_hash,
-    )?;
+    let body =
+        build_withdraw_ix_body_with_pow(proof_bytes.as_slice(), &public_104, outputs, &batch_hash)?;
     let withdraw_ix = build_withdraw_instruction_with_pow(
         program_id,
         &body,
@@ -486,7 +438,7 @@
         miner_authority,
         mint,
         pool_token_account,
-        recipient_token_account,
+        recipient_token_accounts,
         treasury_token_account,
         miner_token_account,
     );
@@ -708,12 +660,7 @@
 
     // Derive PDAs using canonical seeds with mint
     let (pool_pda, treasury, roots_ring_pda, nullifier_shard_pda) =
-<<<<<<< HEAD
         derive_shield_pool_pdas(program_id, mint);
-    // Use recipient as fee payer by default (unsigned; caller can replace/sign appropriately)
-    let fee_payer = recipient;
-=======
-        derive_shield_pool_pdas(program_id);
 
     // Convert outputs to recipient pubkeys
     let recipients: Vec<Pubkey> = outputs
@@ -723,35 +670,29 @@
 
     // Use first recipient as fee payer by default (unsigned; caller can replace/sign appropriately)
     let fee_payer = recipients[0];
->>>>>>> 8a88b7b6
 
     let mut public_104_arr = [0u8; PUBLIC_INPUTS_LEN];
     public_104_arr.copy_from_slice(public_inputs_104);
 
-<<<<<<< HEAD
-    let mut recipient_addr_32 = [0u8; RECIPIENT_ADDR_LEN];
-    recipient_addr_32.copy_from_slice(recipient.as_ref());
-
-    // Derive token accounts if mint is not native SOL
-    let (pool_token_account, recipient_token_account) = 
-        if *mint != Pubkey::default() {
-            // Derive token accounts for SPL tokens
-            let pool_token_account = get_associated_token_address(
-                &pool_pda,
-                mint,
-            );
-            let recipient_token_account = get_associated_token_address(
-                &recipient,
-                mint,
-            );
-            
-            (Some(pool_token_account), Some(recipient_token_account))
-        } else {
-            (None, None)
-        };
-
-=======
->>>>>>> 8a88b7b6
+    // Collect SPL token accounts when mint is provided
+    let mut recipient_token_accounts_vec = Vec::new();
+    let mut pool_token_account = None;
+    let mut treasury_token_account = None;
+
+    if *mint != Pubkey::default() {
+        pool_token_account = Some(get_associated_token_address(&pool_pda, mint));
+        treasury_token_account = Some(get_associated_token_address(&treasury, mint));
+        for recipient in &recipients {
+            recipient_token_accounts_vec.push(get_associated_token_address(recipient, mint));
+        }
+    }
+
+    let recipient_token_accounts_slice = if recipient_token_accounts_vec.is_empty() {
+        None
+    } else {
+        Some(recipient_token_accounts_vec.as_slice())
+    };
+
     build_withdraw_transaction(
         proof_bytes.to_vec(),
         public_104_arr,
@@ -767,7 +708,8 @@
         1_000, // default priority fee (micro-lamports per CU)
         Some(*mint),
         pool_token_account,
-        recipient_token_account,
+        recipient_token_accounts_slice,
+        treasury_token_account,
     )
 }
 
@@ -794,8 +736,7 @@
             address: recip,
             amount: out_amt,
         }];
-        let body =
-            build_withdraw_ix_body(proof.as_slice(), &public, &outputs).expect("body");
+        let body = build_withdraw_ix_body(proof.as_slice(), &public, &outputs).expect("body");
         let expected_len = PROOF_LEN
             + PUBLIC_INPUTS_LEN
             + DUPLICATE_NULLIFIER_LEN

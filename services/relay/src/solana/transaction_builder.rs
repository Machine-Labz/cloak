--- conflicted
+++ resolved
@@ -387,42 +387,6 @@
     let (nullifier_shard_pda, _) =
         Pubkey::find_program_address(&[b"nullifier_shard", mint.as_ref()], program_id);
     (pool_pda, treasury_pda, roots_ring_pda, nullifier_shard_pda)
-}
-
-/// Back-compat helpers used by SolanaService / older callsites ---------------------------------
-///
-/// These helpers mirror the on-chain PDA seeds and accept an optional mint. When `mint` is `None`
-/// we default to `Pubkey::default()`, which is how the native SOL pool is addressed.
-pub(crate) fn derive_pool_pda(
-    program_id: &Pubkey,
-    mint: Option<&Pubkey>,
-) -> (Pubkey, u8) {
-    let mint_key = mint.copied().unwrap_or_else(Pubkey::default);
-    Pubkey::find_program_address(&[b"pool", mint_key.as_ref()], program_id)
-}
-
-pub(crate) fn derive_roots_ring_pda(
-    program_id: &Pubkey,
-    mint: Option<&Pubkey>,
-) -> (Pubkey, u8) {
-    let mint_key = mint.copied().unwrap_or_else(Pubkey::default);
-    Pubkey::find_program_address(&[b"roots_ring", mint_key.as_ref()], program_id)
-}
-
-pub(crate) fn derive_nullifier_shard_pda(
-    program_id: &Pubkey,
-    mint: Option<&Pubkey>,
-) -> (Pubkey, u8) {
-    let mint_key = mint.copied().unwrap_or_else(Pubkey::default);
-    Pubkey::find_program_address(&[b"nullifier_shard", mint_key.as_ref()], program_id)
-}
-
-pub(crate) fn derive_treasury_pda(
-    program_id: &Pubkey,
-    mint: Option<&Pubkey>,
-) -> (Pubkey, u8) {
-    let mint_key = mint.copied().unwrap_or_else(Pubkey::default);
-    Pubkey::find_program_address(&[b"treasury", mint_key.as_ref()], program_id)
 }
 
 /// Derive the swap state PDA for a given nullifier
@@ -1219,393 +1183,6 @@
     })
 }
 
-<<<<<<< HEAD
-/// Build the withdraw_stake instruction body
-/// Layout: [proof][public:104][nf-dup:32][stake_account:32][batch_hash:32?]
-pub fn build_withdraw_stake_ix_body(
-    proof: &[u8],
-    public_104: &[u8; PUBLIC_INPUTS_LEN],
-    stake_account: &Pubkey,
-    batch_hash: Option<&[u8; POW_BATCH_HASH_LEN]>,
-) -> Result<Vec<u8>, Error> {
-    if proof.is_empty() {
-        return Err(Error::ValidationError("proof must be non-empty".into()));
-    }
-    
-    // Validate proof size (should be 260 bytes for Groth16)
-    if proof.len() != 260 {
-        tracing::warn!(
-            "Proof size is {} bytes, expected 260 bytes (Groth16)",
-            proof.len()
-        );
-    }
-
-    let mut data = Vec::with_capacity(
-        proof.len()
-            + PUBLIC_INPUTS_LEN
-            + DUPLICATE_NULLIFIER_LEN
-            + 32
-            + if batch_hash.is_some() { POW_BATCH_HASH_LEN } else { 0 },
-    );
-    data.extend_from_slice(proof);
-    data.extend_from_slice(public_104);
-    data.extend_from_slice(&public_104[32..64]); // duplicate nullifier
-    data.extend_from_slice(stake_account.as_ref()); // stake_account (32 bytes)
-    if let Some(batch_hash) = batch_hash {
-        data.extend_from_slice(batch_hash);
-    }
-    
-    tracing::debug!(
-        "WithdrawStake body: proof_len={}, body_len={}, stake_account={}",
-        proof.len(),
-        data.len(),
-        stake_account
-    );
-
-    Ok(data)
-}
-
-/// Build an Instruction for shield-pool::WithdrawStake (discriminant = 9)
-///
-/// Accounts layout:
-/// 0. pool_pda (writable)
-/// 1. treasury (writable)
-/// 2. roots_ring_pda (readonly)
-/// 3. nullifier_shard_pda (writable)
-/// 4. stake_account (writable)
-/// 5. system_program (readonly)
-/// PoW mode adds: [scramble_program, claim_pda, miner_pda, registry_pda, clock_sysvar, miner_authority, shield_pool_program]
-pub fn build_withdraw_stake_instruction(
-    program_id: Pubkey,
-    body: &[u8],
-    pool_pda: Pubkey,
-    treasury: Pubkey,
-    roots_ring_pda: Pubkey,
-    nullifier_shard_pda: Pubkey,
-    stake_account: Pubkey,
-    scramble_registry_program: Option<Pubkey>,
-    claim_pda: Option<Pubkey>,
-    miner_pda: Option<Pubkey>,
-    registry_pda: Option<Pubkey>,
-    miner_authority: Option<Pubkey>,
-) -> Instruction {
-    use solana_sdk::sysvar;
-
-    let mut data = Vec::with_capacity(1 + body.len());
-    let discriminant = ShieldPoolInstruction::WithdrawStake as u8;
-    data.push(discriminant);
-    data.extend_from_slice(body);
-    
-    // Debug: log first few bytes
-    if data.len() >= 5 {
-        tracing::debug!(
-            "WithdrawStake instruction: discriminant={}, body_len={}, first_bytes=[{:02x}, {:02x}, {:02x}, {:02x}]",
-            discriminant,
-            body.len(),
-            data[0], data[1], data[2], data[3]
-        );
-    }
-
-    let mut accounts = Vec::with_capacity(13);
-    accounts.push(AccountMeta::new(pool_pda, false)); // pool (writable)
-    accounts.push(AccountMeta::new(treasury, false)); // treasury (writable)
-    accounts.push(AccountMeta::new_readonly(roots_ring_pda, false)); // roots ring (readonly)
-    accounts.push(AccountMeta::new(nullifier_shard_pda, false)); // nullifier shard (writable)
-    accounts.push(AccountMeta::new(stake_account, false)); // stake_account (writable)
-    accounts.push(AccountMeta::new_readonly(system_program::id(), false)); // system_program (readonly)
-
-    // Add PoW accounts if provided
-    if let (Some(scramble_prog), Some(claim), Some(miner), Some(registry), Some(miner_auth)) = (
-        scramble_registry_program,
-        claim_pda,
-        miner_pda,
-        registry_pda,
-        miner_authority,
-    ) {
-        accounts.push(AccountMeta::new_readonly(scramble_prog, false));
-        accounts.push(AccountMeta::new(claim, false));
-        accounts.push(AccountMeta::new(miner, false));
-        accounts.push(AccountMeta::new(registry, false));
-        accounts.push(AccountMeta::new_readonly(sysvar::clock::id(), false));
-        accounts.push(AccountMeta::new(miner_auth, false));
-        accounts.push(AccountMeta::new_readonly(program_id, false)); // shield_pool_program
-    }
-
-    Instruction {
-        program_id,
-        accounts,
-        data,
-    }
-}
-
-/// Build a full Transaction for WithdrawStake (legacy - just transfers lamports)
-/// Note: The stake account should be created and initialized before calling this function.
-/// Build a transaction with WithdrawStake instruction.
-/// 
-/// NOTE: Despite the name "WithdrawStake", this instruction does NOT withdraw stake.
-/// Instead, it withdraws SOL from the shield pool and transfers it to a stake account.
-/// Think of it as "WithdrawToStake" - withdrawing from pool TO a stake account.
-/// 
-/// This function only builds the withdraw_stake instruction that transfers lamports to the stake account.
-pub fn build_withdraw_stake_transaction(
-    proof_bytes: Vec<u8>,
-    public_104: [u8; PUBLIC_INPUTS_LEN],
-    stake_account: Pubkey,
-    program_id: Pubkey,
-    pool_pda: Pubkey,
-    roots_ring_pda: Pubkey,
-    nullifier_shard_pda: Pubkey,
-    treasury: Pubkey,
-    fee_payer: Pubkey,
-    recent_blockhash: Hash,
-    priority_micro_lamports: u64,
-    batch_hash: Option<[u8; POW_BATCH_HASH_LEN]>,
-    scramble_registry_program: Option<Pubkey>,
-    claim_pda: Option<Pubkey>,
-    miner_pda: Option<Pubkey>,
-    registry_pda: Option<Pubkey>,
-    miner_authority: Option<Pubkey>,
-) -> Result<Transaction, Error> {
-    // Build withdraw_stake instruction body
-    let body = build_withdraw_stake_ix_body(
-        proof_bytes.as_slice(),
-        &public_104,
-        &stake_account,
-        batch_hash.as_ref(),
-    )?;
-
-    // Build withdraw_stake instruction
-    let withdraw_stake_ix = build_withdraw_stake_instruction(
-        program_id,
-        &body,
-        pool_pda,
-        treasury,
-        roots_ring_pda,
-        nullifier_shard_pda,
-        stake_account,
-        scramble_registry_program,
-        claim_pda,
-        miner_pda,
-        registry_pda,
-        miner_authority,
-    );
-
-    // Compute budget instructions
-    let cu_ix = ComputeBudgetInstruction::set_compute_unit_limit(500_000);
-    let pri_ix = ComputeBudgetInstruction::set_compute_unit_price(priority_micro_lamports);
-
-    // Build transaction
-    let mut msg = Message::new(
-        &[cu_ix, pri_ix, withdraw_stake_ix],
-        Some(&fee_payer),
-    );
-    msg.recent_blockhash = recent_blockhash;
-    let tx = Transaction::new_unsigned(msg);
-    Ok(tx)
-}
-
-/// Build a transaction with WithdrawStake + Delegate instructions.
-/// 
-/// NOTE: Despite the name "WithdrawStake", this instruction does NOT withdraw stake.
-/// Instead, it withdraws SOL from the shield pool and transfers it to a stake account.
-/// 
-/// This builds a transaction with:
-/// 1. WithdrawStake - moves SOL from shield pool to stake account (relay signs as fee payer)
-/// 2. StakeProgram::DelegateStake - delegates to the validator (user signs as stake authority)
-///
-/// The stake account must already exist and be initialized (user creates it beforehand).
-/// This transaction can be partially signed by the user (delegate) and completed by the relay (withdraw_stake).
-pub fn build_withdraw_stake_and_delegate_transaction(
-    proof_bytes: Vec<u8>,
-    public_104: [u8; PUBLIC_INPUTS_LEN],
-    stake_account: Pubkey,
-    stake_authority: Pubkey,
-    validator_vote_account: Pubkey,
-    stake_amount_lamports: u64,
-    program_id: Pubkey,
-    pool_pda: Pubkey,
-    roots_ring_pda: Pubkey,
-    nullifier_shard_pda: Pubkey,
-    treasury: Pubkey,
-    fee_payer: Pubkey,
-    recent_blockhash: Hash,
-    priority_micro_lamports: u64,
-    batch_hash: Option<[u8; POW_BATCH_HASH_LEN]>,
-    scramble_registry_program: Option<Pubkey>,
-    claim_pda: Option<Pubkey>,
-    miner_pda: Option<Pubkey>,
-    registry_pda: Option<Pubkey>,
-    miner_authority: Option<Pubkey>,
-) -> Result<Transaction, Error> {
-    use solana_sdk::stake::instruction as stake_instruction;
-
-    // Build withdraw_stake instruction body
-    let body = build_withdraw_stake_ix_body(
-        proof_bytes.as_slice(),
-        &public_104,
-        &stake_account,
-        batch_hash.as_ref(),
-    )?;
-
-    // Build withdraw_stake instruction (this transfers SOL from pool to stake_account)
-    let withdraw_stake_ix = build_withdraw_stake_instruction(
-        program_id,
-        &body,
-        pool_pda,
-        treasury,
-        roots_ring_pda,
-        nullifier_shard_pda,
-        stake_account,
-        scramble_registry_program.clone(),
-        claim_pda,
-        miner_pda,
-        registry_pda,
-        miner_authority,
-    );
-
-    // Delegate stake to validator
-    // NOTE: This instruction requires the stake_authority to sign
-    let delegate_stake_ix = stake_instruction::delegate_stake(
-        &stake_account,
-        &stake_authority,
-        &validator_vote_account,
-    );
-
-    // Compute budget instructions - staking needs more CU
-    let cu_ix = ComputeBudgetInstruction::set_compute_unit_limit(600_000);
-    let pri_ix = ComputeBudgetInstruction::set_compute_unit_price(priority_micro_lamports);
-
-    // Build transaction with instructions in order:
-    // 1. Compute budget
-    // 2. WithdrawStake (moves SOL from pool to stake account, relay signs as fee payer)
-    // 3. Delegate stake (delegates to validator, user signs as stake authority)
-    let mut msg = Message::new(
-        &[
-            cu_ix,
-            pri_ix,
-            withdraw_stake_ix,
-            delegate_stake_ix,
-        ],
-        Some(&fee_payer),
-    );
-    msg.recent_blockhash = recent_blockhash;
-    let tx = Transaction::new_unsigned(msg);
-    Ok(tx)
-}
-
-// ============================================================================
-// UnstakeToPool Transaction Builder
-// ============================================================================
-
-/// Build the unstake_to_pool instruction body
-/// Format: [proof (260)][public_inputs (104)][stake_account (32)]
-pub fn build_unstake_to_pool_ix_body(
-    proof_bytes: &[u8],
-    public_inputs: &[u8; PUBLIC_INPUTS_LEN],
-    stake_account: &Pubkey,
-) -> Result<Vec<u8>, Error> {
-    // Proof should be 260 bytes for Groth16
-    if proof_bytes.len() != 260 {
-        return Err(Error::ValidationError(format!(
-            "Proof must be 260 bytes, got {}",
-            proof_bytes.len()
-        )));
-    }
-
-    let mut body = Vec::with_capacity(260 + PUBLIC_INPUTS_LEN + 32);
-    body.extend_from_slice(proof_bytes);
-    body.extend_from_slice(public_inputs);
-    body.extend_from_slice(stake_account.as_ref());
-
-    Ok(body)
-}
-
-/// Build an Instruction for shield-pool::UnstakeToPool (discriminant = 10)
-/// 
-/// Accounts layout:
-/// [0] pool - Shield pool PDA (writable)
-/// [1] roots_ring - Roots ring PDA (writable)
-/// [2] stake_account - Stake account (writable)
-/// [3] stake_authority - Stake authority (signer)
-/// [4] clock_sysvar - Clock sysvar
-/// [5] stake_history - Stake history sysvar
-/// [6] stake_program - Stake program
-pub fn build_unstake_to_pool_instruction(
-    program_id: Pubkey,
-    body: &[u8],
-    pool_pda: Pubkey,
-    roots_ring_pda: Pubkey,
-    stake_account: Pubkey,
-    stake_authority: Pubkey,
-) -> Instruction {
-    use solana_sdk::sysvar;
-
-    const STAKE_PROGRAM_ID: Pubkey = solana_sdk::pubkey!("Stake11111111111111111111111111111111111111");
-
-    let mut data = Vec::with_capacity(1 + body.len());
-    data.push(10u8); // UnstakeToPool discriminant
-    data.extend_from_slice(body);
-
-    let accounts = vec![
-        AccountMeta::new(pool_pda, false),              // pool (writable)
-        AccountMeta::new(roots_ring_pda, false),        // roots_ring (writable)
-        AccountMeta::new(stake_account, false),         // stake_account (writable)
-        AccountMeta::new_readonly(stake_authority, true), // stake_authority (signer)
-        AccountMeta::new_readonly(sysvar::clock::id(), false), // clock
-        AccountMeta::new_readonly(sysvar::stake_history::id(), false), // stake_history
-        AccountMeta::new_readonly(STAKE_PROGRAM_ID, false), // stake_program
-    ];
-
-    Instruction {
-        program_id,
-        accounts,
-        data,
-    }
-}
-
-/// Build a full Transaction for UnstakeToPool
-pub fn build_unstake_to_pool_transaction(
-    proof_bytes: Vec<u8>,
-    public_inputs: [u8; PUBLIC_INPUTS_LEN],
-    stake_account: Pubkey,
-    stake_authority: Pubkey,
-    program_id: Pubkey,
-    pool_pda: Pubkey,
-    roots_ring_pda: Pubkey,
-    fee_payer: Pubkey,
-    recent_blockhash: Hash,
-    priority_micro_lamports: u64,
-) -> Result<Transaction, Error> {
-    // Build unstake_to_pool instruction body
-    let body = build_unstake_to_pool_ix_body(
-        proof_bytes.as_slice(),
-        &public_inputs,
-        &stake_account,
-    )?;
-
-    // Build unstake_to_pool instruction
-    let unstake_ix = build_unstake_to_pool_instruction(
-        program_id,
-        &body,
-        pool_pda,
-        roots_ring_pda,
-        stake_account,
-        stake_authority,
-    );
-
-    // Compute budget instructions
-    let cu_ix = ComputeBudgetInstruction::set_compute_unit_limit(400_000);
-    let pri_ix = ComputeBudgetInstruction::set_compute_unit_price(priority_micro_lamports);
-
-    // Build transaction
-    let mut msg = Message::new(
-        &[cu_ix, pri_ix, unstake_ix],
-        Some(&fee_payer),
-    );
-    msg.recent_blockhash = recent_blockhash;
-    let tx = Transaction::new_unsigned(msg);
-    Ok(tx)
-=======
 #[cfg(test)]
 mod tests {
     use solana_sdk::{pubkey::Pubkey, system_program};
@@ -1722,5 +1299,4 @@
             + RECIPIENT_AMOUNT_LEN;
         assert_eq!(ci.data.len() - 1, expected_body_len);
     }
->>>>>>> 7ec193ac
 }
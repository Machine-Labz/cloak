--- conflicted
+++ resolved
@@ -75,7 +75,6 @@
             swap_config.slippage_bps
         );
     }
-
 
     let request_id = Uuid::new_v4();
     info!(
@@ -205,7 +204,7 @@
         (expected_fee.saturating_mul(10_000)).div_ceil(payload.public_inputs.amount)
     };
 
-    // Create metadata object with outputs and optional swap/stake config
+    // Create metadata object with outputs and optional swap config
     let mut metadata = serde_json::json!({
         "outputs": payload.outputs
     });
@@ -250,23 +249,11 @@
 }
 
 fn validate_request(request: &WithdrawRequest, decimals: u8) -> Result<(), Error> {
-<<<<<<< HEAD
-    // For swap mode, outputs can be empty
-    // For regular mode, outputs are required
-    let is_special_mode = request.swap.is_some();
-
-    if !is_special_mode {
-        // Regular mode: validate outputs
-        if request.outputs.is_empty() {
-            return Err(Error::ValidationError("No outputs specified".to_string()));
-        }
-=======
     // Validate outputs
     if request.outputs.is_empty() {
         return Err(Error::ValidationError(
             "At least one output is required".to_string(),
         ));
->>>>>>> 7ec193ac
     }
 
     if request.outputs.len() > 10 {
@@ -276,13 +263,8 @@
         )));
     }
 
-<<<<<<< HEAD
-    // Validate amounts for non-empty outputs
-    for output in &request.outputs {
-=======
     // Validate amounts and recipient addresses
     for (i, output) in request.outputs.iter().enumerate() {
->>>>>>> 7ec193ac
         if output.amount == 0 {
             return Err(Error::ValidationError(format!(
                 "Output {} amount cannot be zero",
@@ -314,13 +296,13 @@
 
     // Calculate expected fee based on mode:
     // - For swap requests, use variable-only fee (matches SPL swap economics)
-    // - For regular SOL withdrawals, use full fee (fixed + variable)
+    // - For regular SOL withdrawals (no swap), use full fee (fixed + variable)
     //   to stay consistent with the SP1 circuit and validator_agent API.
     let expected_fee = if request.swap.is_some() {
         // Swap mode: same semantics as planner::calculate_fee (variable 0.5%)
         calculate_fee(request.public_inputs.amount, decimals)
     } else {
-        // Regular withdrawals: fixed 0.0025 SOL + variable 0.5%
+        // Non-swap withdrawals: fixed 0.0025 SOL + variable 0.5%
         // This matches zk-guest-sp1/guest/src/encoding.rs::calculate_fee
         // and services/relay/src/api/validator_agent.rs::calculate_fee.
         let fixed_fee: u64 = 2_500_000; // 0.0025 SOL in lamports
@@ -335,10 +317,7 @@
 
     // For swap mode, skip conservation check since outputs will be in swapped tokens, not SOL
     // For regular mode, verify outputs + fee = amount
-    if request.swap.is_some() {
-        // Skip conservation check for swap mode
-    } else {
-        // Regular mode: verify outputs + fee = amount
+    if request.swap.is_none() {
         let total_output_amount: u64 = request.outputs.iter().map(|o| o.amount).sum();
         if total_output_amount + expected_fee != request.public_inputs.amount {
             return Err(Error::ValidationError(
@@ -467,7 +446,7 @@
                 fee_bps: 300,
                 outputs_hash: "2".repeat(64),
             },
-            proof_bytes: base64::engine::general_purpose::STANDARD.encode(vec![0u8; 256]),
+            proof_bytes: base64::encode(vec![0u8; 256]),
             swap: None,
         };
 
@@ -486,7 +465,7 @@
                 fee_bps: 300,
                 outputs_hash: "2".repeat(64),
             },
-            proof_bytes: base64::engine::general_purpose::STANDARD.encode(vec![0u8; 256]),
+            proof_bytes: base64::encode(vec![0u8; 256]),
             swap: None,
         };
 
@@ -508,7 +487,7 @@
                 fee_bps: 10001,
                 outputs_hash: "2".repeat(64),
             },
-            proof_bytes: base64::engine::general_purpose::STANDARD.encode(vec![0u8; 256]),
+            proof_bytes: base64::encode(vec![0u8; 256]),
             swap: None,
         };
 
@@ -530,7 +509,7 @@
                 fee_bps: 300,
                 outputs_hash: "2".repeat(64),
             },
-            proof_bytes: base64::engine::general_purpose::STANDARD.encode(vec![0u8; 256]),
+            proof_bytes: base64::encode(vec![0u8; 256]),
             swap: None,
         };
 

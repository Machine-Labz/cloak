pub mod final_handlers;
pub mod middleware;
<<<<<<< HEAD
pub mod prover_handler;
pub mod routes;
pub mod tee_handlers;
=======
pub mod routes;
pub mod tee_artifact_handler;
>>>>>>> 7ec193ac
<|MERGE_RESOLUTION|>--- conflicted
+++ resolved
@@ -1,10 +1,4 @@
 pub mod final_handlers;
 pub mod middleware;
-<<<<<<< HEAD
-pub mod prover_handler;
 pub mod routes;
-pub mod tee_handlers;
-=======
-pub mod routes;
-pub mod tee_artifact_handler;
->>>>>>> 7ec193ac
+pub mod tee_artifact_handler;
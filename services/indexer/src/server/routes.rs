--- conflicted
+++ resolved
@@ -1,22 +1,5 @@
-<<<<<<< HEAD
-use crate::artifacts::ArtifactManager;
-use crate::config::Config;
-use crate::database::{Database, PostgresTreeStorage};
-use crate::error::{not_found_with_endpoints, IndexerError};
-use crate::merkle::{MerkleTree, TreeStorage};
-use crate::server::final_handlers::{AppState, *};
-use crate::server::middleware::{
-    cors_layer, logging_middleware, request_size_limit, timeout_middleware,
-};
-use crate::server::prover_handler::generate_proof;
-use crate::server::tee_handlers::{
-    create_artifact, get_proof_status, request_proof, upload_stdin,
-};
-use crate::sp1_tee_client::create_tee_client;
-=======
 use std::{net::SocketAddr, sync::Arc};
 
->>>>>>> 7ec193ac
 use axum::{
     middleware,
     routing::{get, post},
@@ -88,10 +71,6 @@
     let next_index = storage.get_max_leaf_index().await?;
     tracing::info!(next_index = next_index, "Setting Merkle tree next index");
     merkle_tree.set_next_index(next_index);
-    
-    // Initialize root cache from storage
-    tracing::info!("Initializing root cache from storage");
-    merkle_tree.init_root_cache(&storage).await?;
 
     // Initialize artifact manager
     tracing::info!("Initializing artifact manager");
@@ -188,13 +167,7 @@
         .route("/merkle/root", get(get_merkle_root))
         .route("/merkle/proof/:index", get(get_merkle_proof))
         .route("/notes/range", get(get_notes_range))
-<<<<<<< HEAD
-        // Legacy proof generation endpoint (deprecated)
-        .route("/prove", post(generate_proof))
-        // TEE artifact-based proof generation endpoints (preferred)
-=======
         // TEE artifact-based proof generation endpoints
->>>>>>> 7ec193ac
         .route("/tee/artifact", post(create_artifact))
         .route("/tee/artifact/:artifact_id/upload", post(upload_stdin))
         .route("/tee/request-proof", post(request_proof))

--- conflicted
+++ resolved
@@ -82,31 +82,22 @@
         public_inputs: &str,
         outputs: &str,
         swap_params: Option<&str>,
-        stake_params: Option<&str>,
-        unstake_params: Option<&str>,
     ) -> Result<TeeProofResult> {
         let start_time = std::time::Instant::now();
-        
-        tracing::error!("🔴 TEE generate_proof CALLED! stake_params.is_some() = {}", stake_params.is_some());
-        if let Some(ref stp) = stake_params {
-            tracing::error!("🔴 stake_params value: {}", stp);
-        }
-
-        tracing::info!(
+
+        info!(
             "Starting SP1 TEE proof generation for wallet: {}",
             self.config.wallet_address
         );
 
         // Use the pre-built ProverClient (no need to rebuild)
-        tracing::error!("🔴 Using pre-built TEE ProverClient");
+        info!("Using pre-built TEE ProverClient");
         let client = &*self.prover_client;
 
         // Setup the program (this should be cached in production)
         let (pk, vk) = client.setup(ELF);
-        tracing::error!("🔴 SP1 verifying key hash: {}", vk.bytes32());
-
-        tracing::error!("🔴 Building combined JSON, stake_params.is_some() = {}", stake_params.is_some());
-        
+        info!("SP1 verifying key hash: {}", vk.bytes32());
+
         // Prepare the combined input, optionally including swap_params
         // Parse the JSON strings into Values first, then construct the final JSON properly
         let private_val: serde_json::Value = serde_json::from_str(private_inputs)
@@ -115,34 +106,14 @@
             .map_err(|e| anyhow::anyhow!("Invalid public_inputs JSON: {}", e))?;
         let outputs_val: serde_json::Value = serde_json::from_str(outputs)
             .map_err(|e| anyhow::anyhow!("Invalid outputs JSON: {}", e))?;
-<<<<<<< HEAD
-        
-        // Build combined JSON with optional swap_params or stake_params
-        let mut json_obj = serde_json::json!({
-            "private": private_val,
-            "public": public_val,
-            "outputs": outputs_val
-        });
-
-        if let Some(sp) = swap_params {
-=======
 
         let combined_json = if let Some(sp) = swap_params {
->>>>>>> 7ec193ac
             // Parse swap_params to ensure it's valid JSON
             let swap_params_val: serde_json::Value = serde_json::from_str(sp).map_err(|e| {
                 anyhow::anyhow!(
                     "Invalid swap_params JSON: {}. Raw: {}",
                     e,
                     &sp[..std::cmp::min(200, sp.len())]
-<<<<<<< HEAD
-                ))?;
-            
-            info!("📋 Parsed swap_params_val: {}", serde_json::to_string(&swap_params_val).unwrap_or_else(|_| "error".to_string()));
-            
-            json_obj["swap_params"] = swap_params_val;
-            
-=======
                 )
             })?;
 
@@ -158,7 +129,6 @@
                 "swap_params": swap_params_val
             });
 
->>>>>>> 7ec193ac
             // Verify swap_params is present in the final JSON
             if let Some(sp_in_json) = json_obj.get("swap_params") {
                 info!(
@@ -168,80 +138,6 @@
             } else {
                 tracing::error!("❌ swap_params is MISSING from combined_json!");
             }
-<<<<<<< HEAD
-        }
-
-        if let Some(stp) = stake_params {
-            // Parse stake_params to ensure it's valid JSON
-            let stake_params_val: serde_json::Value = serde_json::from_str(stp)
-                .map_err(|e| anyhow::anyhow!(
-                    "Invalid stake_params JSON: {}. Raw: {}",
-                    e,
-                    &stp[..std::cmp::min(200, stp.len())]
-                ))?;
-            
-            info!("📋 Parsed stake_params_val: {}", serde_json::to_string(&stake_params_val).unwrap_or_else(|_| "error".to_string()));
-            
-            json_obj["stake_params"] = stake_params_val;
-            
-            // Verify stake_params is present in the final JSON
-            if let Some(stp_in_json) = json_obj.get("stake_params") {
-                info!("✅ stake_params is present in combined_json: {}", serde_json::to_string(stp_in_json).unwrap_or_else(|_| "error".to_string()));
-            } else {
-                tracing::error!("❌ stake_params is MISSING from combined_json!");
-            }
-        }
-
-        if let Some(utp) = unstake_params {
-            // Parse unstake_params to ensure it's valid JSON
-            let unstake_params_val: serde_json::Value = serde_json::from_str(utp)
-                .map_err(|e| anyhow::anyhow!(
-                    "Invalid unstake_params JSON: {}. Raw: {}",
-                    e,
-                    &utp[..std::cmp::min(200, utp.len())]
-                ))?;
-            
-            info!("📋 Parsed unstake_params_val: {}", serde_json::to_string(&unstake_params_val).unwrap_or_else(|_| "error".to_string()));
-            
-            json_obj["unstake_params"] = unstake_params_val;
-            
-            // Verify unstake_params is present in the final JSON
-            if let Some(utp_in_json) = json_obj.get("unstake_params") {
-                info!("✅ unstake_params is present in combined_json: {}", serde_json::to_string(utp_in_json).unwrap_or_else(|_| "error".to_string()));
-            } else {
-                tracing::error!("❌ unstake_params is MISSING from combined_json!");
-            }
-        }
-
-        let combined_json = json_obj;
-        
-        let combined_input = serde_json::to_string(&combined_json)
-            .map_err(|e| anyhow::anyhow!("Failed to serialize combined input: {}", e))?;
-        
-        // Log full JSON for debugging stake_params
-        if stake_params.is_some() {
-            info!("📋 Full combined JSON length: {} chars", combined_input.len());
-            // Check if stake_params appears in the string
-            if combined_input.contains("stake_params") {
-                info!("✅ 'stake_params' key found in serialized JSON string");
-                // Try to extract the stake_params section
-                if let Some(start) = combined_input.find("\"stake_params\"") {
-                    let end = std::cmp::min(start + 200, combined_input.len());
-                    info!("📋 stake_params section: {}", &combined_input[start..end]);
-                }
-                // Also check the end of the JSON to see the full structure
-                let json_end = std::cmp::min(500, combined_input.len());
-                let json_start = combined_input.len().saturating_sub(json_end);
-                info!("📋 JSON end (last {} chars): {}", json_end, &combined_input[json_start..]);
-            } else {
-                tracing::error!("❌ 'stake_params' key NOT found in serialized JSON string!");
-                // Log a sample to see what's actually in there
-                let sample = std::cmp::min(1000, combined_input.len());
-                info!("📋 JSON sample (first {} chars): {}", sample, &combined_input[..sample]);
-            }
-        }
-        
-=======
 
             json_obj
         } else {
@@ -255,7 +151,6 @@
         let combined_input = serde_json::to_string(&combined_json)
             .map_err(|e| anyhow::anyhow!("Failed to serialize combined input: {}", e))?;
 
->>>>>>> 7ec193ac
         if let Some(sp) = swap_params {
             info!(
                 "📋 Combined input WITH swap_params (first 1000 chars): {}",
@@ -268,53 +163,15 @@
             } else {
                 tracing::error!("❌ 'swap_params' key NOT found in serialized JSON!");
             }
-        } else if let Some(_stp) = stake_params {
-            info!(
-                "📋 Combined input WITH stake_params (first 1000 chars): {}",
-                &combined_input[..std::cmp::min(1000, combined_input.len())]
-            );
-            info!("📋 Full stake_params string: {}", _stp);
-            // Verify stake_params appears in the serialized string
-            if combined_input.contains("stake_params") {
-                info!("✅ 'stake_params' key found in serialized JSON");
-            } else {
-                tracing::error!("❌ 'stake_params' key NOT found in serialized JSON!");
-            }
         } else {
             info!(
-                "📋 Combined input WITHOUT swap_params or stake_params (first 400 chars): {}",
+                "📋 Combined input WITHOUT swap_params (first 400 chars): {}",
                 &combined_input[..std::cmp::min(400, combined_input.len())]
             );
         }
 
-        // Log the full JSON that will be sent to the circuit - FORCE ERROR LEVEL
-        eprintln!("🔴🔴🔴 ABOUT TO WRITE JSON TO STDIN, LENGTH: {}", combined_input.len());
-        eprintln!("🔴🔴🔴 STAKE_PARAMS.IS_SOME() = {}", stake_params.is_some());
-        
-        if stake_params.is_some() {
-            eprintln!("🔴🔴🔴 Full JSON being sent to circuit (first 500 chars): {}", &combined_input[..std::cmp::min(500, combined_input.len())]);
-            // Check if stake_params is in the JSON
-            if combined_input.contains("stake_params") {
-                eprintln!("🔴🔴🔴 'stake_params' FOUND in JSON sent to circuit");
-                // Extract the stake_params section
-                if let Some(start) = combined_input.find("\"stake_params\"") {
-                    let end = std::cmp::min(start + 150, combined_input.len());
-                    eprintln!("🔴🔴🔴 stake_params section in JSON: {}", &combined_input[start..end]);
-                }
-            } else {
-                eprintln!("🔴🔴🔴 'stake_params' NOT FOUND in JSON sent to circuit!");
-                // Log the end of the JSON to see what's there
-                let json_end = std::cmp::min(500, combined_input.len());
-                let json_start = combined_input.len().saturating_sub(json_end);
-                eprintln!("🔴🔴🔴 JSON end (last {} chars): {}", json_end, &combined_input[json_start..]);
-            }
-        } else {
-            eprintln!("🔴🔴🔴 STAKE_PARAMS IS NONE!");
-        }
-        
         let mut stdin = SP1Stdin::new();
         stdin.write(&combined_input);
-        eprintln!("🔴🔴🔴 JSON WRITTEN TO STDIN");
 
         // Execute the program to get execution metrics
         let (_, report) = client.execute(ELF, &stdin).run()?;

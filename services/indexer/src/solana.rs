--- conflicted
+++ resolved
@@ -52,8 +52,7 @@
     // Create instruction data: [discriminator: 1 byte][root: 32 bytes]
     let mut instruction_data = vec![1u8]; // AdminPushRoot discriminator
     instruction_data.extend_from_slice(&root_bytes);
-<<<<<<< HEAD
-    
+
     // Parse mint address (empty = native SOL)
     let mint = if config.mint_address.is_empty() {
         Pubkey::default() // Native SOL
@@ -61,31 +60,20 @@
         Pubkey::from_str(&config.mint_address)
             .context("Invalid mint address")?
     };
-    
+
     // Derive roots ring PDA with mint
     let program_id = Pubkey::from_str(&config.shield_pool_program_id)
         .context("Invalid shield pool program ID")?;
-    let (roots_ring_pda, _) = Pubkey::find_program_address(
-        &[b"roots_ring", mint.as_ref()], 
+    let (roots_ring_pda, _bump) = Pubkey::find_program_address(
+        &[b"roots_ring", mint.as_ref()],
         &program_id
-    );
-    
-=======
-
-    // Derive roots_ring PDA from program ID
-    let program_id = Pubkey::from_str(&config.shield_pool_program_id)
-        .context("Invalid shield pool program ID")?;
-    let (roots_ring_pda, _bump) = Pubkey::find_program_address(
-        &[b"roots_ring"],
-        &program_id,
     );
 
     tracing::info!(
         roots_ring_pda = %roots_ring_pda,
-        "Derived roots_ring PDA from program ID"
+        mint = %mint,
+        "Derived roots_ring PDA from program ID with mint"
     );
-
->>>>>>> f0d1e91e
     // Create instruction
     let instruction = Instruction {
         program_id,
